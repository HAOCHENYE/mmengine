--- conflicted
+++ resolved
@@ -329,10 +329,6 @@
 
             if not self.keep_local:
                 runner.logger.info(f'{local_filepath} was removed due to the '
-<<<<<<< HEAD
-                                   '`self.keep_local=False`')
-                os.remove(local_filepath)
-=======
                                    '`self.keep_local=False`. You can check '
                                    f'the running logs in {out_filepath}')
->>>>>>> fd84c210
+                os.remove(local_filepath)