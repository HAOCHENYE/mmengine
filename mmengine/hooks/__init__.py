--- conflicted
+++ resolved
@@ -16,9 +16,6 @@
 __all__ = [
     'Hook', 'IterTimerHook', 'DistSamplerSeedHook', 'ParamSchedulerHook',
     'SyncBuffersHook', 'EmptyCacheHook', 'CheckpointHook', 'LoggerHook',
-<<<<<<< HEAD
-    'NaiveVisualizationHook', 'EMAHook', 'RuntimeInfoHook', 'PrepareTTAHook'
-=======
-    'NaiveVisualizationHook', 'EMAHook', 'RuntimeInfoHook', 'ProfilerHook'
->>>>>>> 16589ce3
+    'NaiveVisualizationHook', 'EMAHook', 'RuntimeInfoHook', 'ProfilerHook',
+    'PrepareTTAHook'
 ]