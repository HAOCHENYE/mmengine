# Copyright (c) OpenMMLab. All rights reserved.
import ast
import copy
import os
import os.path as osp
import platform
import shutil
import tempfile
import types
import uuid
import warnings
from argparse import Action, ArgumentParser, Namespace
from collections import abc
from pathlib import Path
from typing import Any, Optional, Sequence, Tuple, Union

from addict import Dict
from yapf.yapflib.yapf_api import FormatCode

from mmengine.fileio import dump, load
from mmengine.logging import print_log
from mmengine.utils import (check_file_exist, get_installed_path,
                            import_modules_from_strings, is_installed)
from .utils import (RemoveAssignFromAST, _get_external_cfg_base_path,
                    _get_external_cfg_path, _get_package_and_cfg_path)

BASE_KEY = '_base_'
DELETE_KEY = '_delete_'
DEPRECATION_KEY = '_deprecation_'
RESERVED_KEYS = ['filename', 'text', 'pretty_text', 'env_variables']

if platform.system() == 'Windows':
    import regex as re
else:
    import re  # type: ignore


class ConfigDict(Dict):
    """A dictionary for config which has the same interface as python's built-
    in dictionary and can be used as a normal dictionary.

    The Config class would transform the nested fields (dictionary-like fields)
    in config file into ``ConfigDict``.
    """

    def __missing__(self, name):
        raise KeyError(name)

    def __getattr__(self, name):
        try:
            value = super().__getattr__(name)
        except KeyError:
            raise AttributeError(f"'{self.__class__.__name__}' object has no "
                                 f"attribute '{name}'")
        except Exception as e:
            raise e
        else:
            return value


def add_args(parser: ArgumentParser,
             cfg: dict,
             prefix: str = '') -> ArgumentParser:
    """Add config fields into argument parser.

    Args:
        parser (ArgumentParser): Argument parser.
        cfg (dict): Config dictionary.
        prefix (str, optional): Prefix of parser argument.
            Defaults to ''.

    Returns:
        ArgumentParser: Argument parser containing config fields.
    """
    for k, v in cfg.items():
        if isinstance(v, str):
            parser.add_argument('--' + prefix + k)
        elif isinstance(v, bool):
            parser.add_argument('--' + prefix + k, action='store_true')
        elif isinstance(v, int):
            parser.add_argument('--' + prefix + k, type=int)
        elif isinstance(v, float):
            parser.add_argument('--' + prefix + k, type=float)
        elif isinstance(v, dict):
            add_args(parser, v, prefix + k + '.')
        elif isinstance(v, abc.Iterable):
            parser.add_argument(
                '--' + prefix + k, type=type(next(iter(v))), nargs='+')
        else:
            print_log(
                f'cannot parse key {prefix + k} of type {type(v)}',
                logger='current')
    return parser


class Config:
    """A facility for config and config files.

    It supports common file formats as configs: python/json/yaml.
    ``Config.fromfile`` can parse a dictionary from a config file, then
    build a ``Config`` instance with the dictionary.
    The interface is the same as a dict object and also allows access config
    values as attributes.

    Args:
        cfg_dict (dict, optional): A config dictionary. Defaults to None.
        cfg_text (str, optional): Text of config. Defaults to None.
        filename (str or Path, optional): Name of config file.
            Defaults to None.

    Examples:
        >>> cfg = Config(dict(a=1, b=dict(b1=[0, 1])))
        >>> cfg.a
        1
        >>> cfg.b
        {'b1': [0, 1]}
        >>> cfg.b.b1
        [0, 1]
        >>> cfg = Config.fromfile('tests/data/config/a.py')
        >>> cfg.filename
        "/home/username/projects/mmengine/tests/data/config/a.py"
        >>> cfg.item4
        'test'
        >>> cfg
        "Config [path: /home/username/projects/mmengine/tests/data/config/a.py]
        :"
        "{'item1': [1, 2], 'item2': {'a': 0}, 'item3': True, 'item4': 'test'}"
    """

    def __init__(self,
                 cfg_dict: dict = None,
                 cfg_text: Optional[str] = None,
                 filename: Optional[Union[str, Path]] = None,
                 env_variables: Optional[dict] = None):
        filename = str(filename) if isinstance(filename, Path) else filename
        if cfg_dict is None:
            cfg_dict = dict()
        elif not isinstance(cfg_dict, dict):
            raise TypeError('cfg_dict must be a dict, but '
                            f'got {type(cfg_dict)}')
        for key in cfg_dict:
            if key in RESERVED_KEYS:
                raise KeyError(f'{key} is reserved for config file')

        super().__setattr__('_cfg_dict', ConfigDict(cfg_dict))
        super().__setattr__('_filename', filename)
        if cfg_text:
            text = cfg_text
        elif filename:
            with open(filename, encoding='utf-8') as f:
                text = f.read()
        else:
            text = ''
        super().__setattr__('_text', text)
        if env_variables is None:
            env_variables = dict()
        super().__setattr__('_env_variables', env_variables)

    @staticmethod
    def fromfile(filename: Union[str, Path],
                 use_predefined_variables: bool = True,
                 import_custom_modules: bool = True,
                 use_environment_variables: bool = True) -> 'Config':
        """Build a Config instance from config file.

        Args:
            filename (str or Path): Name of config file.
            use_predefined_variables (bool, optional): Whether to use
                predefined variables. Defaults to True.
            import_custom_modules (bool, optional): Whether to support
                importing custom modules in config. Defaults to True.

        Returns:
            Config: Config instance built from config file.
        """
        filename = str(filename) if isinstance(filename, Path) else filename
        cfg_dict, cfg_text, env_variables = Config._file2dict(
            filename, use_predefined_variables, use_environment_variables)
        if import_custom_modules and cfg_dict.get('custom_imports', None):
            try:
                import_modules_from_strings(**cfg_dict['custom_imports'])
            except ImportError as e:
                raise ImportError('Failed to custom import!') from e
        return Config(
            cfg_dict,
            cfg_text=cfg_text,
            filename=filename,
            env_variables=env_variables)

    @staticmethod
    def fromstring(cfg_str: str, file_format: str) -> 'Config':
        """Build a Config instance from config text.

        Args:
            cfg_str (str): Config text.
            file_format (str): Config file format corresponding to the
               config str. Only py/yml/yaml/json type are supported now!

        Returns:
            Config: Config object generated from ``cfg_str``.
        """
        if file_format not in ['.py', '.json', '.yaml', '.yml']:
            raise OSError('Only py/yml/yaml/json type are supported now!')
        if file_format != '.py' and 'dict(' in cfg_str:
            # check if users specify a wrong suffix for python
            warnings.warn(
                'Please check "file_format", the file format may be .py')

        # A temporary file can not be opened a second time on Windows.
        # See https://docs.python.org/3/library/tempfile.html#tempfile.NamedTemporaryFile for more details. # noqa
        # `temp_file` is opened first in `tempfile.NamedTemporaryFile` and
        #  second in `Config.from_file`.
        # In addition, a named temporary file will be removed after closed.
        # As a workaround we set `delete=False` and close the temporary file
        # before opening again.

        with tempfile.NamedTemporaryFile(
                'w', encoding='utf-8', suffix=file_format,
                delete=False) as temp_file:
            temp_file.write(cfg_str)

        cfg = Config.fromfile(temp_file.name)
        os.remove(temp_file.name)  # manually delete the temporary file
        return cfg

    @staticmethod
    def _validate_py_syntax(filename: str):
        """Validate syntax of python config.

        Args:
            filename (str): Filename of python config file.
        """
        with open(filename, encoding='utf-8') as f:
            content = f.read()
        try:
            ast.parse(content)
        except SyntaxError as e:
            raise SyntaxError('There are syntax errors in config '
                              f'file {filename}: {e}')

    @staticmethod
    def _substitute_predefined_vars(filename: str, temp_config_name: str):
        """Substitute predefined variables in config with actual values.

        Sometimes we want some variables in the config to be related to the
        current path or file name, etc.

        Here is an example of a typical usage scenario. When training a model,
        we define a working directory in the config that save the models and
        logs. For different configs, we expect to define different working
        directories. A common way for users is to use the config file name
        directly as part of the working directory name, e.g. for the config
        ``config_setting1.py``, the working directory is
        ``. /work_dir/config_setting1``.

        This can be easily achieved using predefined variables, which can be
        written in the config `config_setting1.py` as follows

        .. code-block:: python

           work_dir = '. /work_dir/{{ fileBasenameNoExtension }}'


        Here `{{ fileBasenameNoExtension }}` indicates the file name of the
        config (without the extension), and when the config class reads the
        config file, it will automatically parse this double-bracketed string
        to the corresponding actual value.

        .. code-block:: python

           cfg = Config.fromfile('. /config_setting1.py')
           cfg.work_dir # ". /work_dir/config_setting1"


        For details, Please refer to docs/zh_cn/advanced_tutorials/config.md .

        Args:
            filename (str): Filename of config.
            temp_config_name (str): Temporary filename to save substituted
                config.
        """
        file_dirname = osp.dirname(filename)
        file_basename = osp.basename(filename)
        file_basename_no_extension = osp.splitext(file_basename)[0]
        file_extname = osp.splitext(filename)[1]
        support_templates = dict(
            fileDirname=file_dirname,
            fileBasename=file_basename,
            fileBasenameNoExtension=file_basename_no_extension,
            fileExtname=file_extname)
        with open(filename, encoding='utf-8') as f:
            config_file = f.read()
        for key, value in support_templates.items():
            regexp = r'\{\{\s*' + str(key) + r'\s*\}\}'
            value = value.replace('\\', '/')
            config_file = re.sub(regexp, value, config_file)
        with open(temp_config_name, 'w', encoding='utf-8') as tmp_config_file:
            tmp_config_file.write(config_file)

    @staticmethod
    def _substitute_env_variables(filename: str, temp_config_name: str):
        """Substitute environment variables in config with actual values.

        Sometimes, we want to change some items in the config with environment
        variables. For examples, we expect to change dataset root by setting
        ``DATASET_ROOT=/dataset/root/path`` in the command line. This can be
        easily achieved by writing lines in the config as follows

        .. code-block:: python

           data_root = '{{$DATASET_ROOT:/default/dataset}}/images'


        Here, ``{{$DATASET_ROOT:/default/dataset}}`` indicates using the
        environment variable ``DATASET_ROOT`` to replace the part between
        ``{{}}``. If the ``DATASET_ROOT`` is not set, the default value
        ``/default/dataset`` will be used.

        Environment variables not only can replace items in the string, they
        can also substitute other types of data in config. In this situation,
        we can write the config as below

        .. code-block:: python

           model = dict(
               bbox_head = dict(num_classes={{'$NUM_CLASSES:80'}}))


        For details, Please refer to docs/zh_cn/tutorials/config.md .

        Args:
            filename (str): Filename of config.
            temp_config_name (str): Temporary filename to save substituted
                config.
        """
        with open(filename, encoding='utf-8') as f:
            config_file = f.read()
        regexp = r'\{\{[\'\"]?\s*\$(\w+)\s*\:\s*(\S*?)\s*[\'\"]?\}\}'
        keys = re.findall(regexp, config_file)
        env_variables = dict()
        for var_name, value in keys:
            regexp = r'\{\{[\'\"]?\s*\$' + var_name + r'\s*\:\s*' \
                + value + r'\s*[\'\"]?\}\}'
            if var_name in os.environ:
                value = os.environ[var_name]
                env_variables[var_name] = value
                print_log(
                    f'Using env variable `{var_name}` with value of '
                    f'{value} to replace item in config.',
                    logger='current')
            if not value:
                raise KeyError(f'`{var_name}` cannot be found in `os.environ`.'
                               f' Please set `{var_name}` in environment or '
                               'give a default value.')
            config_file = re.sub(regexp, value, config_file)

        with open(temp_config_name, 'w', encoding='utf-8') as tmp_config_file:
            tmp_config_file.write(config_file)
        return env_variables

    @staticmethod
    def _pre_substitute_base_vars(filename: str,
                                  temp_config_name: str) -> dict:
        """Preceding step for substituting variables in base config with actual
        value.

        Args:
            filename (str): Filename of config.
            temp_config_name (str): Temporary filename to save substituted
                config.

        Returns:
            dict: A dictionary contains variables in base config.
        """
        with open(filename, encoding='utf-8') as f:
            config_file = f.read()
        base_var_dict = {}
        regexp = r'\{\{\s*' + BASE_KEY + r'\.([\w\.]+)\s*\}\}'
        base_vars = set(re.findall(regexp, config_file))
        for base_var in base_vars:
            randstr = f'_{base_var}_{uuid.uuid4().hex.lower()[:6]}'
            base_var_dict[randstr] = base_var
            regexp = r'\{\{\s*' + BASE_KEY + r'\.' + base_var + r'\s*\}\}'
            config_file = re.sub(regexp, f'"{randstr}"', config_file)
        with open(temp_config_name, 'w', encoding='utf-8') as tmp_config_file:
            tmp_config_file.write(config_file)
        return base_var_dict

    @staticmethod
    def _substitute_base_vars(cfg: Any, base_var_dict: dict,
                              base_cfg: dict) -> Any:
        """Substitute base variables from strings to their actual values.

        Args:
            Any : Config dictionary.
            base_var_dict (dict): A dictionary contains variables in base
                config.
            base_cfg (dict): Base config dictionary.

        Returns:
            Any : A dictionary with origin base variables
                substituted with actual values.
        """
        cfg = copy.deepcopy(cfg)

        if isinstance(cfg, dict):
            for k, v in cfg.items():
                if isinstance(v, str) and v in base_var_dict:
                    new_v = base_cfg
                    for new_k in base_var_dict[v].split('.'):
                        new_v = new_v[new_k]
                    cfg[k] = new_v
                elif isinstance(v, (list, tuple, dict)):
                    cfg[k] = Config._substitute_base_vars(
                        v, base_var_dict, base_cfg)
        elif isinstance(cfg, tuple):
            cfg = tuple(
                Config._substitute_base_vars(c, base_var_dict, base_cfg)
                for c in cfg)
        elif isinstance(cfg, list):
            cfg = [
                Config._substitute_base_vars(c, base_var_dict, base_cfg)
                for c in cfg
            ]
        elif isinstance(cfg, str) and cfg in base_var_dict:
            new_v = base_cfg
            for new_k in base_var_dict[cfg].split('.'):
                new_v = new_v[new_k]
            cfg = new_v

        return cfg

    @staticmethod
    def _file2dict(
            filename: str,
            use_predefined_variables: bool = True,
            use_environment_variables: bool = True) -> Tuple[dict, str, dict]:
        """Transform file to variables dictionary.

        Args:
            filename (str): Name of config file.
            use_predefined_variables (bool, optional): Whether to use
                predefined variables. Defaults to True.

        Returns:
            Tuple[dict, str]: Variables dictionary and text of Config.
        """
        filename = osp.abspath(osp.expanduser(filename))
        check_file_exist(filename)
        fileExtname = osp.splitext(filename)[1]
        if fileExtname not in ['.py', '.json', '.yaml', '.yml']:
            raise OSError('Only py/yml/yaml/json type are supported now!')

        with tempfile.TemporaryDirectory() as temp_config_dir:
            temp_config_file = tempfile.NamedTemporaryFile(
                dir=temp_config_dir, suffix=fileExtname)
            if platform.system() == 'Windows':
                temp_config_file.close()

            # Substitute predefined variables
            if use_predefined_variables:
                Config._substitute_predefined_vars(filename,
                                                   temp_config_file.name)
            else:
                shutil.copyfile(filename, temp_config_file.name)
            # Substitute environment variables
            env_variables = dict()
            if use_environment_variables:
                env_variables = Config._substitute_env_variables(
                    temp_config_file.name, temp_config_file.name)
            # Substitute base variables from placeholders to strings
            base_var_dict = Config._pre_substitute_base_vars(
                temp_config_file.name, temp_config_file.name)

            # Handle base files
            base_cfg_dict = ConfigDict()
            cfg_text_list = list()
            for base_cfg_path in Config._get_base_files(temp_config_file.name):
                base_cfg_path, scope = Config._get_cfg_path(
                    base_cfg_path, filename)
                _cfg_dict, _cfg_text, _env_variables = Config._file2dict(
                    filename=base_cfg_path,
                    use_predefined_variables=use_predefined_variables,
                    use_environment_variables=use_environment_variables)
                cfg_text_list.append(_cfg_text)
                env_variables.update(_env_variables)
                duplicate_keys = base_cfg_dict.keys() & _cfg_dict.keys()
                if len(duplicate_keys) > 0:
                    raise KeyError('Duplicate key is not allowed among bases. '
                                   f'Duplicate keys: {duplicate_keys}')

                # _dict_to_config_dict will do the following things:
                # 1. Recursively converts ``dict`` to :obj:`ConfigDict`.
                # 2. Set `_scope_` for the outer dict variable for the base
                # config.
                # 3. Set `scope` attribute for each base variable. Different
                # from `_scope_`， `scope` is not a key of base dict,
                # `scope` attribute will be parsed to key `_scope_` by
                # function `_parse_scope` only if the base variable is
                # accessed by the current config.
                _cfg_dict = Config._dict_to_config_dict(_cfg_dict, scope)
                base_cfg_dict.update(_cfg_dict)

            if filename.endswith('.py'):
                with open(temp_config_file.name, encoding='utf-8') as f:
                    codes = ast.parse(f.read())
                    codes = RemoveAssignFromAST(BASE_KEY).visit(codes)
                codeobj = compile(codes, '', mode='exec')
                # Support load global variable in nested function of the
                # config.
                global_locals_var = {'_base_': base_cfg_dict}
                ori_keys = set(global_locals_var.keys())
                eval(codeobj, global_locals_var, global_locals_var)
                cfg_dict = {
                    key: value
                    for key, value in global_locals_var.items()
                    if (key not in ori_keys and not key.startswith('__'))
                }
            elif filename.endswith(('.yml', '.yaml', '.json')):
                cfg_dict = load(temp_config_file.name)
            # close temp file
            for key, value in list(cfg_dict.items()):
                if isinstance(value, (types.FunctionType, types.ModuleType)):
                    cfg_dict.pop(key)
            temp_config_file.close()

            # If the current config accesses a base variable of base
            # configs, The ``scope`` attribute of corresponding variable
            # will be converted to the `_scope_`.
            Config._parse_scope(cfg_dict)

        # check deprecation information
        if DEPRECATION_KEY in cfg_dict:
            deprecation_info = cfg_dict.pop(DEPRECATION_KEY)
            warning_msg = f'The config file {filename} will be deprecated ' \
                'in the future.'
            if 'expected' in deprecation_info:
                warning_msg += f' Please use {deprecation_info["expected"]} ' \
                    'instead.'
            if 'reference' in deprecation_info:
                warning_msg += ' More information can be found at ' \
                    f'{deprecation_info["reference"]}'
            warnings.warn(warning_msg, DeprecationWarning)

        cfg_text = filename + '\n'
        with open(filename, encoding='utf-8') as f:
            # Setting encoding explicitly to resolve coding issue on windows
            cfg_text += f.read()

        # Substitute base variables from strings to their actual values
        cfg_dict = Config._substitute_base_vars(cfg_dict, base_var_dict,
                                                base_cfg_dict)
        cfg_dict.pop(BASE_KEY, None)

        cfg_dict = Config._merge_a_into_b(cfg_dict, base_cfg_dict)
        cfg_dict = {
            k: v
            for k, v in cfg_dict.items() if not k.startswith('__')
        }

        # merge cfg_text
        cfg_text_list.append(cfg_text)
        cfg_text = '\n'.join(cfg_text_list)

        return cfg_dict, cfg_text, env_variables

    @staticmethod
    def _dict_to_config_dict(cfg: dict,
                             scope: Optional[str] = None,
                             has_scope=True):
        """Recursively converts ``dict`` to :obj:`ConfigDict`.

        Args:
            cfg (dict): Config dict.
            scope (str, optional): Scope of instance.
            has_scope (bool): Whether to add `_scope_` key to config dict.

        Returns:
            ConfigDict: Converted dict.
        """
        # Only the outer dict with key `type` should have the key `_scope_`.
        if isinstance(cfg, dict):
            if has_scope and 'type' in cfg:
                has_scope = False
                if scope is not None and cfg.get('_scope_', None) is None:
                    cfg._scope_ = scope  # type: ignore
            cfg = ConfigDict(cfg)
            dict.__setattr__(cfg, 'scope', scope)
            for key, value in cfg.items():
                cfg[key] = Config._dict_to_config_dict(
                    value, scope=scope, has_scope=has_scope)
        elif isinstance(cfg, tuple):
            cfg = tuple(
                Config._dict_to_config_dict(_cfg, scope, has_scope=has_scope)
                for _cfg in cfg)
        elif isinstance(cfg, list):
            cfg = [
                Config._dict_to_config_dict(_cfg, scope, has_scope=has_scope)
                for _cfg in cfg
            ]
        return cfg

    @staticmethod
    def _parse_scope(cfg: dict) -> None:
        """Adds ``_scope_`` to :obj:`ConfigDict` instance, which means a base
        variable.

        If the config dict already has the scope, scope will not be
        overwritten.

        Args:
            cfg (dict): Config needs to be parsed with scope.
        """
        if isinstance(cfg, ConfigDict):
            cfg._scope_ = cfg.scope
        elif isinstance(cfg, (tuple, list)):
            [Config._parse_scope(value) for value in cfg]
        else:
            return

    @staticmethod
    def _get_base_files(filename: str) -> list:
        """Get the base config file.

        Args:
            filename (str): The config file.

        Raises:
            TypeError: Name of config file.

        Returns:
            list: A list of base config.
        """
        file_format = osp.splitext(filename)[1]
        if file_format == '.py':
            Config._validate_py_syntax(filename)
            with open(filename, encoding='utf-8') as f:
                codes = ast.parse(f.read()).body

                def is_base_line(c):
                    return (isinstance(c, ast.Assign)
                            and isinstance(c.targets[0], ast.Name)
                            and c.targets[0].id == BASE_KEY)

<<<<<<< HEAD
                # To resolve https://github.com/open-mmlab/mmengine/issues/758,
                # We need to execute the code line by line to get the base
                # file.
                base_code = []
                for c in codes:
                    base_code.append(c)
                    if is_base_line(c):
                        break

                variable_dict: dict = {}
                code = ast.Module(body=base_code, type_ignores=[])
                exec(
                    compile(code, '', mode='exec'), variable_dict,
                    variable_dict)
                base_files = variable_dict.get('_base_', [])

        elif file_format in ('yml', 'yaml', 'json'):
=======
                base_code = next((c for c in codes if is_base_line(c)), None)
                if base_code is not None:
                    base_code = ast.Expression(  # type: ignore
                        body=base_code.value)  # type: ignore
                    base_files = eval(compile(base_code, '', mode='eval'))
                else:
                    base_files = []
        elif file_format in ('.yml', '.yaml', '.json'):
>>>>>>> 12e3d4e1
            import mmengine
            cfg_dict = mmengine.load(filename)
            base_files = cfg_dict.get(BASE_KEY, [])
        else:
            raise TypeError('The config type should be py, json, yaml or '
                            f'yml, but got {file_format}')
        base_files = base_files if isinstance(base_files,
                                              list) else [base_files]
        return base_files

    @staticmethod
    def _get_cfg_path(cfg_path: str,
                      filename: str) -> Tuple[str, Optional[str]]:
        """Get the config path from the current or external package.

        Args:
            cfg_path (str): Relative path of config.
            filename (str): The config file being parsed.

        Returns:
            Tuple[str, str or None]: Path and scope of config. If the config
            is not an external config, the scope will be `None`.
        """
        if '::' in cfg_path:
            # `cfg_path` startswith '::' means an external config path.
            # Get package name and relative config path.
            scope = cfg_path.partition('::')[0]
            package, cfg_path = _get_package_and_cfg_path(cfg_path)

            if not is_installed(package):
                raise ModuleNotFoundError(
                    f'{package} is not installed, please install {package} '
                    f'manually')

            # Get installed package path.
            package_path = get_installed_path(package)
            try:
                # Get config path from meta file.
                cfg_path = _get_external_cfg_path(package_path, cfg_path)
            except ValueError:
                # Since base config does not have a metafile, it should be
                # concatenated with package path and relative config path.
                cfg_path = _get_external_cfg_base_path(package_path, cfg_path)
            except FileNotFoundError as e:
                raise e
            return cfg_path, scope
        else:
            # Get local config path.
            cfg_dir = osp.dirname(filename)
            cfg_path = osp.join(cfg_dir, cfg_path)
            return cfg_path, None

    @staticmethod
    def _merge_a_into_b(a: dict,
                        b: dict,
                        allow_list_keys: bool = False) -> dict:
        """merge dict ``a`` into dict ``b`` (non-inplace).

        Values in ``a`` will overwrite ``b``. ``b`` is copied first to avoid
        in-place modifications.

        Args:
            a (dict): The source dict to be merged into ``b``.
            b (dict): The origin dict to be fetch keys from ``a``.
            allow_list_keys (bool): If True, int string keys (e.g. '0', '1')
              are allowed in source ``a`` and will replace the element of the
              corresponding index in b if b is a list. Defaults to False.

        Returns:
            dict: The modified dict of ``b`` using ``a``.

        Examples:
            # Normally merge a into b.
            >>> Config._merge_a_into_b(
            ...     dict(obj=dict(a=2)), dict(obj=dict(a=1)))
            {'obj': {'a': 2}}

            # Delete b first and merge a into b.
            >>> Config._merge_a_into_b(
            ...     dict(obj=dict(_delete_=True, a=2)), dict(obj=dict(a=1)))
            {'obj': {'a': 2}}

            # b is a list
            >>> Config._merge_a_into_b(
            ...     {'0': dict(a=2)}, [dict(a=1), dict(b=2)], True)
            [{'a': 2}, {'b': 2}]
        """
        b = b.copy()
        for k, v in a.items():
            if allow_list_keys and k.isdigit() and isinstance(b, list):
                k = int(k)
                if len(b) <= k:
                    raise KeyError(f'Index {k} exceeds the length of list {b}')
                b[k] = Config._merge_a_into_b(v, b[k], allow_list_keys)
            elif isinstance(v, dict):
                if k in b and not v.pop(DELETE_KEY, False):
                    allowed_types: Union[Tuple, type] = (
                        dict, list) if allow_list_keys else dict
                    if not isinstance(b[k], allowed_types):
                        raise TypeError(
                            f'{k}={v} in child config cannot inherit from '
                            f'base because {k} is a dict in the child config '
                            f'but is of type {type(b[k])} in base config. '
                            f'You may set `{DELETE_KEY}=True` to ignore the '
                            f'base config.')
                    b[k] = Config._merge_a_into_b(v, b[k], allow_list_keys)
                else:
                    b[k] = ConfigDict(v)
            else:
                b[k] = v
        return b

    @staticmethod
    def auto_argparser(description=None):
        """Generate argparser from config file automatically (experimental)"""
        partial_parser = ArgumentParser(description=description)
        partial_parser.add_argument('config', help='config file path')
        cfg_file = partial_parser.parse_known_args()[0].config
        cfg = Config.fromfile(cfg_file)
        parser = ArgumentParser(description=description)
        parser.add_argument('config', help='config file path')
        add_args(parser, cfg)
        return parser, cfg

    @property
    def filename(self) -> str:
        """get file name of config."""
        return self._filename

    @property
    def text(self) -> str:
        """get config text."""
        return self._text

    @property
    def env_variables(self) -> dict:
        """get used environment variables."""
        return self._env_variables

    @property
    def pretty_text(self) -> str:
        """get formatted python config text."""

        indent = 4

        def _indent(s_, num_spaces):
            s = s_.split('\n')
            if len(s) == 1:
                return s_
            first = s.pop(0)
            s = [(num_spaces * ' ') + line for line in s]
            s = '\n'.join(s)
            s = first + '\n' + s
            return s

        def _format_basic_types(k, v, use_mapping=False):
            if isinstance(v, str):
                v_str = repr(v)
            else:
                v_str = str(v)

            if use_mapping:
                k_str = f"'{k}'" if isinstance(k, str) else str(k)
                attr_str = f'{k_str}: {v_str}'
            else:
                attr_str = f'{str(k)}={v_str}'
            attr_str = _indent(attr_str, indent)

            return attr_str

        def _format_list(k, v, use_mapping=False):
            # check if all items in the list are dict
            if all(isinstance(_, dict) for _ in v):
                v_str = '[\n'
                v_str += '\n'.join(
                    f'dict({_indent(_format_dict(v_), indent)}),'
                    for v_ in v).rstrip(',')
                if use_mapping:
                    k_str = f"'{k}'" if isinstance(k, str) else str(k)
                    attr_str = f'{k_str}: {v_str}'
                else:
                    attr_str = f'{str(k)}={v_str}'
                attr_str = _indent(attr_str, indent) + ']'
            else:
                attr_str = _format_basic_types(k, v, use_mapping)
            return attr_str

        def _contain_invalid_identifier(dict_str):
            contain_invalid_identifier = False
            for key_name in dict_str:
                contain_invalid_identifier |= \
                    (not str(key_name).isidentifier())
            return contain_invalid_identifier

        def _format_dict(input_dict, outest_level=False):
            r = ''
            s = []

            use_mapping = _contain_invalid_identifier(input_dict)
            if use_mapping:
                r += '{'
            for idx, (k, v) in enumerate(input_dict.items()):
                is_last = idx >= len(input_dict) - 1
                end = '' if outest_level or is_last else ','
                if isinstance(v, dict):
                    v_str = '\n' + _format_dict(v)
                    if use_mapping:
                        k_str = f"'{k}'" if isinstance(k, str) else str(k)
                        attr_str = f'{k_str}: dict({v_str}'
                    else:
                        attr_str = f'{str(k)}=dict({v_str}'
                    attr_str = _indent(attr_str, indent) + ')' + end
                elif isinstance(v, list):
                    attr_str = _format_list(k, v, use_mapping) + end
                else:
                    attr_str = _format_basic_types(k, v, use_mapping) + end

                s.append(attr_str)
            r += '\n'.join(s)
            if use_mapping:
                r += '}'
            return r

        cfg_dict = self._cfg_dict.to_dict()
        text = _format_dict(cfg_dict, outest_level=True)
        # copied from setup.cfg
        yapf_style = dict(
            based_on_style='pep8',
            blank_line_before_nested_class_or_def=True,
            split_before_expression_after_opening_paren=True)
        text, _ = FormatCode(text, style_config=yapf_style, verify=True)

        return text

    def __repr__(self):
        return f'Config (path: {self.filename}): {self._cfg_dict.__repr__()}'

    def __len__(self):
        return len(self._cfg_dict)

    def __getattr__(self, name: str) -> Any:
        return getattr(self._cfg_dict, name)

    def __getitem__(self, name):
        return self._cfg_dict.__getitem__(name)

    def __setattr__(self, name, value):
        if isinstance(value, dict):
            value = ConfigDict(value)
        self._cfg_dict.__setattr__(name, value)

    def __setitem__(self, name, value):
        if isinstance(value, dict):
            value = ConfigDict(value)
        self._cfg_dict.__setitem__(name, value)

    def __iter__(self):
        return iter(self._cfg_dict)

    def __getstate__(self) -> Tuple[dict, Optional[str], Optional[str], dict]:
        return (self._cfg_dict, self._filename, self._text,
                self._env_variables)

    def __deepcopy__(self, memo):
        cls = self.__class__
        other = cls.__new__(cls)
        memo[id(self)] = other

        for key, value in self.__dict__.items():
            super(Config, other).__setattr__(key, copy.deepcopy(value, memo))

        return other

    def __copy__(self):
        cls = self.__class__
        other = cls.__new__(cls)
        other.__dict__.update(self.__dict__)

        return other

    def __setstate__(self, state: Tuple[dict, Optional[str], Optional[str],
                                        dict]):
        _cfg_dict, _filename, _text, _env_variables = state
        super().__setattr__('_cfg_dict', _cfg_dict)
        super().__setattr__('_filename', _filename)
        super().__setattr__('_text', _text)
        super().__setattr__('_text', _env_variables)

    def dump(self, file: Optional[Union[str, Path]] = None):
        """Dump config to file or return config text.

        Args:
            file (str or Path, optional): If not specified, then the object
            is dumped to a str, otherwise to a file specified by the filename.
            Defaults to None.

        Returns:
            str or None: Config text.
        """
        file = str(file) if isinstance(file, Path) else file
        cfg_dict = super().__getattribute__('_cfg_dict').to_dict()
        if file is None:
            if self.filename is None or self.filename.endswith('.py'):
                return self.pretty_text
            else:
                file_format = self.filename.split('.')[-1]
                return dump(cfg_dict, file_format=file_format)
        elif file.endswith('.py'):
            with open(file, 'w', encoding='utf-8') as f:
                f.write(self.pretty_text)
        else:
            file_format = file.split('.')[-1]
            return dump(cfg_dict, file=file, file_format=file_format)

    def merge_from_dict(self,
                        options: dict,
                        allow_list_keys: bool = True) -> None:
        """Merge list into cfg_dict.

        Merge the dict parsed by MultipleKVAction into this cfg.

        Args:
            options (dict): dict of configs to merge from.
            allow_list_keys (bool): If True, int string keys (e.g. '0', '1')
                are allowed in ``options`` and will replace the element of the
                corresponding index in the config if the config is a list.
                Defaults to True.

        Examples:
            >>> from mmengine import Config
            >>> #  Merge dictionary element
            >>> options = {'model.backbone.depth': 50, 'model.backbone.with_cp': True}
            >>> cfg = Config(dict(model=dict(backbone=dict(type='ResNet'))))
            >>> cfg.merge_from_dict(options)
            >>> cfg._cfg_dict
            {'model': {'backbone': {'type': 'ResNet', 'depth': 50, 'with_cp': True}}}
            >>> # Merge list element
            >>> cfg = Config(
            >>>     dict(pipeline=[dict(type='LoadImage'),
            >>>                    dict(type='LoadAnnotations')]))
            >>> options = dict(pipeline={'0': dict(type='SelfLoadImage')})
            >>> cfg.merge_from_dict(options, allow_list_keys=True)
            >>> cfg._cfg_dict
            {'pipeline': [{'type': 'SelfLoadImage'}, {'type': 'LoadAnnotations'}]}
        """  # noqa: E501
        option_cfg_dict: dict = {}
        for full_key, v in options.items():
            d = option_cfg_dict
            key_list = full_key.split('.')
            for subkey in key_list[:-1]:
                d.setdefault(subkey, ConfigDict())
                d = d[subkey]
            subkey = key_list[-1]
            d[subkey] = v

        cfg_dict = super().__getattribute__('_cfg_dict')
        super().__setattr__(
            '_cfg_dict',
            Config._merge_a_into_b(
                option_cfg_dict, cfg_dict, allow_list_keys=allow_list_keys))


class DictAction(Action):
    """
    argparse action to split an argument into KEY=VALUE form
    on the first = and append to a dictionary. List options can
    be passed as comma separated values, i.e 'KEY=V1,V2,V3', or with explicit
    brackets, i.e. 'KEY=[V1,V2,V3]'. It also support nested brackets to build
    list/tuple values. e.g. 'KEY=[(V1,V2),(V3,V4)]'
    """

    @staticmethod
    def _parse_int_float_bool(val: str) -> Union[int, float, bool, Any]:
        """parse int/float/bool value in the string."""
        try:
            return int(val)
        except ValueError:
            pass
        try:
            return float(val)
        except ValueError:
            pass
        if val.lower() in ['true', 'false']:
            return True if val.lower() == 'true' else False
        if val == 'None':
            return None
        return val

    @staticmethod
    def _parse_iterable(val: str) -> Union[list, tuple, Any]:
        """Parse iterable values in the string.

        All elements inside '()' or '[]' are treated as iterable values.

        Args:
            val (str): Value string.

        Returns:
            list | tuple | Any: The expanded list or tuple from the string,
            or single value if no iterable values are found.

        Examples:
            >>> DictAction._parse_iterable('1,2,3')
            [1, 2, 3]
            >>> DictAction._parse_iterable('[a, b, c]')
            ['a', 'b', 'c']
            >>> DictAction._parse_iterable('[(1, 2, 3), [a, b], c]')
            [(1, 2, 3), ['a', 'b'], 'c']
        """

        def find_next_comma(string):
            """Find the position of next comma in the string.

            If no ',' is found in the string, return the string length. All
            chars inside '()' and '[]' are treated as one element and thus ','
            inside these brackets are ignored.
            """
            assert (string.count('(') == string.count(')')) and (
                    string.count('[') == string.count(']')), \
                f'Imbalanced brackets exist in {string}'
            end = len(string)
            for idx, char in enumerate(string):
                pre = string[:idx]
                # The string before this ',' is balanced
                if ((char == ',') and (pre.count('(') == pre.count(')'))
                        and (pre.count('[') == pre.count(']'))):
                    end = idx
                    break
            return end

        # Strip ' and " characters and replace whitespace.
        val = val.strip('\'\"').replace(' ', '')
        is_tuple = False
        if val.startswith('(') and val.endswith(')'):
            is_tuple = True
            val = val[1:-1]
        elif val.startswith('[') and val.endswith(']'):
            val = val[1:-1]
        elif ',' not in val:
            # val is a single value
            return DictAction._parse_int_float_bool(val)

        values = []
        while len(val) > 0:
            comma_idx = find_next_comma(val)
            element = DictAction._parse_iterable(val[:comma_idx])
            values.append(element)
            val = val[comma_idx + 1:]

        if is_tuple:
            return tuple(values)

        return values

    def __call__(self,
                 parser: ArgumentParser,
                 namespace: Namespace,
                 values: Union[str, Sequence[Any], None],
                 option_string: str = None):
        """Parse Variables in string and add them into argparser.

        Args:
            parser (ArgumentParser): Argument parser.
            namespace (Namespace): Argument namespace.
            values (Union[str, Sequence[Any], None]): Argument string.
            option_string (list[str], optional): Option string.
                Defaults to None.
        """
        # Copied behavior from `argparse._ExtendAction`.
        options = copy.copy(getattr(namespace, self.dest, None) or {})
        if values is not None:
            for kv in values:
                key, val = kv.split('=', maxsplit=1)
                options[key] = self._parse_iterable(val)
        setattr(namespace, self.dest, options)<|MERGE_RESOLUTION|>--- conflicted
+++ resolved
@@ -642,7 +642,6 @@
                             and isinstance(c.targets[0], ast.Name)
                             and c.targets[0].id == BASE_KEY)
 
-<<<<<<< HEAD
                 # To resolve https://github.com/open-mmlab/mmengine/issues/758,
                 # We need to execute the code line by line to get the base
                 # file.
@@ -658,18 +657,7 @@
                     compile(code, '', mode='exec'), variable_dict,
                     variable_dict)
                 base_files = variable_dict.get('_base_', [])
-
-        elif file_format in ('yml', 'yaml', 'json'):
-=======
-                base_code = next((c for c in codes if is_base_line(c)), None)
-                if base_code is not None:
-                    base_code = ast.Expression(  # type: ignore
-                        body=base_code.value)  # type: ignore
-                    base_files = eval(compile(base_code, '', mode='eval'))
-                else:
-                    base_files = []
         elif file_format in ('.yml', '.yaml', '.json'):
->>>>>>> 12e3d4e1
             import mmengine
             cfg_dict = mmengine.load(filename)
             base_files = cfg_dict.get(BASE_KEY, [])
