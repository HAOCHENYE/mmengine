# Copyright (c) OpenMMLab. All rights reserved.
import copy
import logging
from collections import defaultdict
from contextlib import contextmanager
from itertools import chain
from typing import Dict, List, Optional

import torch
import torch.nn as nn
from torch.optim import Optimizer

from mmengine.logging import MessageHub, print_log
from mmengine.registry import OPTIM_WRAPPERS
from mmengine.utils.dl_utils import has_batch_norm


@OPTIM_WRAPPERS.register_module()
class OptimWrapper:
    """Optimizer wrapper provides a common interface for updating parameters.

    Optimizer wrapper provides a unified interface for single precision
    training and automatic mixed precision training with different hardware.
    OptimWrapper encapsulates optimizer to provide simplified interfaces
    for commonly used training techniques such as gradient accumulative and
    grad clips. ``OptimWrapper`` implements the basic logic of gradient
    accumulation and gradient clipping based on ``torch.optim.Optimizer``.
    The subclasses only need to override some methods to implement the mixed
    precision training. See more information in :class:`AmpOptimWrapper`.

    Args:
        optimizer (Optimizer): Optimizer used to update model parameters.
        accumulative_counts (int): The number of iterations to accumulate
            gradients. The parameters will be updated per
            ``accumulative_counts``.
        clip_grad (dict, optional): If ``clip_grad`` is not None, it will be
            the arguments of :func:`torch.nn.utils.clip_grad_norm_` or
            :func:`torch.nn.utils.clip_grad_value_`. ``clip_grad`` should be a
            dict, and the keys could be set as follows:

            If the key ``type`` is not set, or ``type`` is "norm",
            the accepted keys are as follows:

            - max_norm (float or int): Max norm of the gradients.
            - norm_type (float or int): Type of the used p-norm. Can be
              ``'inf'`` for infinity norm.
            - error_if_nonfinite (bool): If True, an error is thrown if
              the total norm of the gradients from :attr:`parameters` is
              ``nan``, ``inf``, or ``-inf``. Defaults to False (will switch
              to True in the future)

            If the key ``type`` is set to "value", the accepted keys are as
            follows:

            - clip_value (float or int): maximum allowed value of the
              gradients. The gradients are clipped in the range
              ``(-clip_value, +clip_value)``.

    Note:
        If ``accumulative_counts`` is larger than 1, perform
        :meth:`update_params` under the context of  ``optim_context``
        could avoid unnecessary gradient synchronization.

    Note:
        If you use ``IterBasedRunner`` and enable gradient accumulation,
        the original `max_iters` should be multiplied by
        ``accumulative_counts``.

    Note:
        The subclass should ensure that once :meth:`update_params` is called,
        ``_inner_count += 1`` is automatically performed.

    Examples:
        >>> # Config sample of OptimWrapper and enable clipping gradient by
        >>> # norm.
        >>> optim_wrapper_cfg = dict(
        >>>     type='OptimWrapper',
        >>>     _accumulative_counts=1,
        >>>     clip_grad=dict(max_norm=0.2))
        >>> # Config sample of OptimWrapper and enable clipping gradient by
        >>> # value.
        >>> optim_wrapper_cfg = dict(
        >>>     type='OptimWrapper',
        >>>     _accumulative_counts=1,
        >>>     clip_grad=dict(type='value', clip_value=0.2))
        >>> # Use OptimWrapper to update model.
        >>> import torch.nn as nn
        >>> import torch
        >>> from torch.optim import SGD
        >>> from torch.utils.data import DataLoader
        >>> from mmengine.optim import OptimWrapper
        >>>
        >>> model = nn.Linear(1, 1)
        >>> dataset = torch.randn(10, 1, 1)
        >>> dataloader = DataLoader(dataset)
        >>> optimizer = SGD(model.parameters(), lr=0.1)
        >>> optim_wrapper = OptimWrapper(optimizer)
        >>>
        >>> for data in dataloader:
        >>>     loss = model(data)
        >>>     optim_wrapper.update_params(loss)
        >>> # Enable gradient accumulation
        >>> optim_wrapper_cfg = dict(
        >>>     type='OptimWrapper',
        >>>     _accumulative_counts=3,
        >>>     clip_grad=dict(max_norm=0.2))
        >>> ddp_model = DistributedDataParallel(model)
        >>> optimizer = SGD(ddp_model.parameters(), lr=0.1)
        >>> optim_wrapper = OptimWrapper(optimizer)
        >>> optim_wrapper.initialize_count_status(0, len(dataloader))
        >>> # If model is a subclass instance of DistributedDataParallel,
        >>> # `optim_context` context manager can avoid unnecessary gradient
        >>> #  synchronize.
        >>> for iter, data in enumerate(dataloader):
        >>>     with optim_wrapper.optim_context(ddp_model):
        >>>         loss = model(data)
        >>>     optim_wrapper.update_params(loss)
    """

    def __init__(self,
                 optimizer: Optimizer,
                 accumulative_counts: int = 1,
                 clip_grad: Optional[dict] = None):
        assert accumulative_counts > 0, (
            '_accumulative_counts at least greater than or equal to 1')
        self._accumulative_counts = accumulative_counts

        assert isinstance(optimizer, Optimizer), (
            'optimizer must be a `torch.optim.Optimizer` instance, but got '
            f'{type(optimizer)}')
        self.optimizer = optimizer

        if clip_grad is not None:
            # clip_grad_kwargs should not be non-empty dict.
            assert isinstance(clip_grad, dict) and clip_grad, (
                'If `clip_grad` is not None, it should be a `dict` '
                'which is the arguments of `torch.nn.utils.clip_grad_norm_` '
                'or clip_grad_value_`.')
            clip_type = clip_grad.pop('type', 'norm')
            if clip_type == 'norm':
                self.clip_func = torch.nn.utils.clip_grad_norm_
                self.grad_name = 'grad_norm'
            elif clip_type == 'value':
                self.clip_func = torch.nn.utils.clip_grad_value_
                self.grad_name = 'grad_value'
            else:
                raise ValueError('type of clip_grad should be "norm" or '
                                 f'"value" but got {clip_type}')
            assert clip_grad, ('`clip_grad` should contain other arguments '
                               'besides `type`. The arguments should match '
                               'with the `torch.nn.utils.clip_grad_norm_` or '
                               'clip_grad_value_`')
        self.clip_grad_kwargs = clip_grad
        # Used to update `grad_norm` log message.
        self.message_hub = MessageHub.get_current_instance()
        self._inner_count = 0
        # `_max_counts` means the total number of parameter updates.  It
        # ensures that the gradient of the last few iterations will not be
        # lost when the `_max_counts` is not divisible by
        # `accumulative_counts`.
        self._max_counts = -1
        # The `_remainder_iter` is used for calculating loss factor at the
        # last few iterations. If `_max_counts` has not been initialized,
        # the loss factor will always be the same as `_accumulative_counts`.
        self._remainder_counts = -1

<<<<<<< HEAD
        if len(optimizer.param_groups) > 1:
            self.base_param_settings = {
                'params': torch.tensor([0.0], dtype=torch.float),
                'is_state_tracker': True
            }
            # if hasattr(self.optimizer, 'defaults'):
            self.base_param_settings.update(**self.optimizer.defaults)
        else:
            self.base_param_settings = None  # type: ignore
=======
        self.new_param_settings = {
            'params': torch.tensor([0.0],
                                   requires_grad=True,
                                   dtype=torch.float),
            'is_state_tracker': True
        }

        # if hasattr(self.optimizer, 'defaults'):
        self.new_param_settings.update(**self.optimizer.defaults)
        self.local_param_groups = [v for v in self.optimizer.param_groups]
        self.local_param_groups.append(self.new_param_settings)
>>>>>>> 83e7135d

    def update_params(self,
                      loss: torch.Tensor,
                      step_kwargs: Optional[Dict] = None,
                      zero_kwargs: Optional[Dict] = None) -> None:
        """Update parameters in :attr:`optimizer`.

        Args:
            loss (torch.Tensor): A tensor for back propagation.
            step_kwargs (dict): Arguments for optimizer.step.
                Defaults to None.
                New in version v0.4.0.
            zero_kwargs (dict): Arguments for optimizer.zero_grad.
                Defaults to None.
                New in version v0.4.0.
        """
        if step_kwargs is None:
            step_kwargs = {}
        if zero_kwargs is None:
            zero_kwargs = {}
        loss = self.scale_loss(loss)
        self.backward(loss)
        # Update parameters only if `self._inner_count` is divisible by
        # `self._accumulative_counts` or `self._inner_count` equals to
        # `self._max_counts`
        if self.should_update():
            self.step(**step_kwargs)
            self.zero_grad(**zero_kwargs)

    def backward(self, loss: torch.Tensor, **kwargs) -> None:
        """Perform gradient back propagation.

        Provide unified ``backward`` interface compatible with automatic mixed
        precision training. Subclass can overload this method to implement the
        required logic. For example, ``torch.cuda.amp`` require some extra
        operation on GradScaler during backward process.

        Note:
            If subclasses inherit from ``OptimWrapper`` override
            ``backward``, ``_inner_count +=1`` must be implemented.

        Args:
            loss (torch.Tensor): The loss of current iteration.
            kwargs: Keyword arguments passed to :meth:`torch.Tensor.backward`.
        """
        loss.backward(**kwargs)
        self._inner_count += 1

    def zero_grad(self, **kwargs) -> None:
        """A wrapper of ``Optimizer.zero_grad``.

        Provide unified ``zero_grad`` interface compatible with automatic mixed
        precision training. Subclass can overload this method to implement the
        required logic.

        Args:
            kwargs: Keyword arguments passed to
                :meth:`torch.optim.Optimizer.zero_grad`.
        """
        self.optimizer.zero_grad(**kwargs)

    def step(self, **kwargs) -> None:
        """A wrapper of ``Optimizer.step``.

        Provide unified ``step`` interface compatible with automatic mixed
        precision training. Subclass can overload this method to implement the
        required logic. For example, ``torch.cuda.amp`` require some extra
        operation on ``GradScaler`` during step process.

        Clip grad if :attr:`clip_grad_kwargs` is not None, and then update
        parameters.

        Args:
            kwargs: Keyword arguments passed to
                :meth:`torch.optim.Optimizer.step`.
        """
        if self.clip_grad_kwargs:
            self._clip_grad()
        self.optimizer.step(**kwargs)

    def state_dict(self) -> dict:
        """A wrapper of ``Optimizer.state_dict``.

        Provide unified ``state_dict`` interface compatible with automatic
        mixed precision training. Subclass can overload this method to
        implement the required logic. For example, the state dictionary of
        GradScaler should be saved when training with ``torch.cuda.amp``.

        Returns:
            dict: The state dictionary of :attr:`optimizer`.
        """
        state_dict = self.optimizer.state_dict()
        if self.base_param_settings is not None:
            state_dict['base_param_settings'] = self.base_param_settings
        return state_dict

    def load_state_dict(self, state_dict: dict) -> None:
        """A wrapper of ``Optimizer.load_state_dict``. load the state dict of
        :attr:`optimizer`.

        Provide unified ``load_state_dict`` interface compatible with automatic
        mixed precision training. Subclass can overload this method to
        implement the required logic. For example, the state dictionary of
        GradScaler should be loaded when training with ``torch.cuda.amp``.

        Args:
            state_dict (dict): The state dictionary of :attr:`optimizer`.
        """
<<<<<<< HEAD
        base_param_settings = state_dict.pop('base_param_settings', None)

        if base_param_settings is not None:
            self.base_param_settings = base_param_settings
=======
        if self.param_groups[-1].get('is_state_tracker', False):
            self.param_groups.pop()

            # remote the state tracker in state_dict if exists
            # save it and add it back after loading
        state_tracker = None
        if state_dict['param_groups'][-1].get('is_state_tracker', False):
            state_tracker = state_dict['param_groups'].pop()
>>>>>>> 83e7135d

        # load state_dict of optimizer
        self.optimizer.load_state_dict(state_dict)
        return

        # add the state tracker back
        if state_tracker is None:
            last_param = copy.deepcopy(self.param_groups[-1])
            last_param.pop('params')
            self.new_param_settings.update(**last_param)
            self.param_groups.append(self.new_param_settings)
        else:
            if not isinstance(state_tracker['params'], torch.Tensor):
                state_tracker['params'] = torch.tensor(state_tracker['params'])
            self.param_groups.append(state_tracker)

    @property
    def param_groups(self) -> List[dict]:
        """A wrapper of ``Optimizer.param_groups``.

        Make OptimizeWrapper compatible with :class:`_ParamScheduler`.

        Returns:
             dict: the ``param_groups`` of :attr:`optimizer`.
        """

<<<<<<< HEAD
        return list(
            chain(self.optimizer.param_groups, [self.base_param_settings]))
=======
        return self.local_param_groups
>>>>>>> 83e7135d

    @property
    def defaults(self) -> dict:
        """A wrapper of ``Optimizer.defaults``.

        Make OptimizeWrapper compatible with :class:`_ParamScheduler`.

        Returns:
             dict: the ``param_groups`` of :attr:`optimizer`.
        """
        return self.optimizer.defaults

    def get_lr(self) -> Dict[str, List[float]]:
        """Get the learning rate of the optimizer.

        Provide unified interface to get learning rate of optimizer.

        Returns:
            Dict[str, List[float]]:param_groups Learning rate of the optimizer.
        """
<<<<<<< HEAD
        res = defaultdict(list)
        if self.base_param_settings is not None:
            res['base_lr'].append(self.base_param_settings['lr'])

        for group in self.param_groups:
            res['lr'].append(group['lr'])

        return res
=======
        lr = []
        base_lr = []
        for group in self.param_groups:
            if 'is_state_tracker' in group and group[
                    'is_state_tracker'] is True:
                base_lr.append(group['lr'])
            else:
                lr.append(group['lr'])

        return dict(lr=lr, base_lr=base_lr)
>>>>>>> 83e7135d

    def get_momentum(self) -> Dict[str, List[float]]:
        """Get the momentum of the optimizer.

        Provide unified interface to get momentum of optimizer.

        Returns:
            Dict[str, List[float]]: Momentum of the optimizer.
        """
        momentum = []
<<<<<<< HEAD
        for group in self.optimizer.param_groups:
=======
        for group in self.param_groups:
            if 'is_state_tracker' not in group or group[
                    'is_state_tracker'] is False:
                continue
>>>>>>> 83e7135d
            # Get momentum of SGD.
            if 'momentum' in group.keys():
                momentum.append(group['momentum'])
            # Get momentum of Adam.
            elif 'betas' in group.keys():
                momentum.append(group['betas'][0])
            else:
                momentum.append(0)
        return dict(momentum=momentum)

    @contextmanager
    def optim_context(self, model: nn.Module):
        """A Context for gradient accumulation and automatic mix precision
        training.

        If subclasses need to enable the context for mix precision training,
        e.g., ``:class:`AmpOptimWrapper``,  the corresponding context should be
        enabled in `optim_context`. Since ``OptimWrapper`` uses default fp32
        training, ``optim_context`` will only enable the context for
        blocking the unnecessary gradient synchronization during gradient
        accumulation

        If model is an instance with ``no_sync`` method (which means
        blocking the gradient synchronization) and
        ``self._accumulative_counts != 1``. The model will not automatically
        synchronize gradients if ``cur_iter`` is divisible by
        ``self._accumulative_counts``. Otherwise, this method will enable an
        empty context.

        Args:
            model (nn.Module): The training model.
        """
        # During gradient accumulation process, the gradient synchronize
        # should only happen before updating parameters.
        if not self.should_sync() and hasattr(model, 'no_sync'):
            with model.no_sync():
                yield
        else:
            yield

    def _clip_grad(self) -> None:
        """Clip the gradients of parameters."""
        params: List[torch.Tensor] = []
        for param_group in self.optimizer.param_groups:
            params.extend(param_group['params'])

        params = list(
            filter(lambda p: p.requires_grad and p.grad is not None, params))
        if len(params) > 0:
            grad = self.clip_func(params, **self.clip_grad_kwargs)
            # `torch.nn.utils.clip_grad_value_` will return None.
            if grad is not None:
                self.message_hub.update_scalar(f'train/{self.grad_name}',
                                               float(grad))

    def initialize_count_status(self, model: nn.Module, init_counts: int,
                                max_counts: int) -> None:
        """Initialize gradient accumulation related attributes.

        ``OptimWrapper`` can be used without calling
        ``initialize_iter_status``. However, Consider the case of  ``len(
        dataloader) == 10``, and the ``accumulative_iter == 3``. Since 10 is
        not divisible by 3, the last iteration will not trigger
        ``optimizer.step()``, resulting in one less parameter updating.

        Args:
            model (nn.Module): Training model
            init_counts (int): The initial value of the inner count.
            max_counts (int): The maximum value of the inner count.
        """
        self._inner_count = init_counts
        self._max_counts = max_counts
        if self._inner_count % self._accumulative_counts != 0:
            print_log(
                'Resumed iteration number is not divisible by '
                '`_accumulative_counts` in `GradientCumulativeOptimizerHook`, '
                'which means the gradient of some iterations is lost and the '
                'result may be influenced slightly.',
                logger='current',
                level=logging.WARNING)

        if has_batch_norm(model) and self._accumulative_counts > 1:
            print_log(
                'Gradient accumulative may slightly decrease '
                'performance because the model has BatchNorm layers.',
                logger='current',
                level=logging.WARNING)
        # Remainder of `_max_counts` divided by `_accumulative_counts`
        self._remainder_counts = self._max_counts % self._accumulative_counts

    def should_update(self) -> bool:
        """Decide whether the parameters should be updated at the current
        iteration.

        Called by :meth:`update_params` and check whether the optimizer
        wrapper should update parameters at current iteration.

        Returns:
            bool: Whether to update parameters.
        """
        return (self._inner_count % self._accumulative_counts == 0
                or self._inner_count == self._max_counts)

    def should_sync(self) -> bool:
        """Decide whether the automatic gradient synchronization should be
        allowed at the current iteration.

        It takes effect when gradient accumulation is used to skip
        synchronization at the iterations where the parameter is not updated.

        Since ``should_sync`` is called by :meth:`optim_context`, and it is
        called before :meth:`backward` which means ``self._inner_count += 1``
        has not happened yet. Therefore, ``self._inner_count += 1`` should be
        performed manually here.

        Returns:
            bool: Whether to block the automatic gradient synchronization.
        """
        return ((self._inner_count + 1) % self._accumulative_counts == 0
                or (self._inner_count + 1) == self._max_counts)

    def scale_loss(self, loss: torch.Tensor) -> torch.Tensor:
        """Get scaled loss according to ``_accumulative_counts``,
        ``_inner_count`` and max_counts.

        Args:
            loss (torch.Tensor): Original loss calculated by model.

        Returns:
            loss (torch.Tensor): Scaled loss.
        """
        if self._accumulative_counts == 1:
            # update parameters without gradient accumulation. The gradient
            # should not be rescaled and `loss_factor=1`.
            loss_factor = 1
        elif self._max_counts == -1:
            loss_factor = self._accumulative_counts
        else:
            # if `self._accumulative_counts > 1`, the gradient needs to be
            # rescaled and accumulated. In most cases, `loss_factor` equals to
            # `self._accumulative_counts`. However, `self._max_counts` may not
            # be divisible by `self._accumulative_counts`, so the
            # `loss_scale` for the last few iterations needs to be
            # recalculated.
            if self._inner_count < self._max_counts - self._remainder_counts:
                loss_factor = self._accumulative_counts
            else:
                loss_factor = self._remainder_counts
            assert loss_factor > 0, (
                'loss_factor should be larger than zero! This error could '
                'happened when initialize_iter_status called with an '
                'error `init_counts` or `max_counts`')

        loss = loss / loss_factor
        return loss

    @property
    def inner_count(self):
        """Get the number of updating parameters of optimizer wrapper."""
        return self._inner_count

    def __repr__(self):
        wrapper_info = (f'Type: {type(self).__name__}\n'
                        f'_accumulative_counts: {self._accumulative_counts}\n'
                        'optimizer: \n')
        optimizer_str = repr(self.optimizer) + '\n'
        return wrapper_info + optimizer_str<|MERGE_RESOLUTION|>--- conflicted
+++ resolved
@@ -164,7 +164,6 @@
         # the loss factor will always be the same as `_accumulative_counts`.
         self._remainder_counts = -1
 
-<<<<<<< HEAD
         if len(optimizer.param_groups) > 1:
             self.base_param_settings = {
                 'params': torch.tensor([0.0], dtype=torch.float),
@@ -174,19 +173,6 @@
             self.base_param_settings.update(**self.optimizer.defaults)
         else:
             self.base_param_settings = None  # type: ignore
-=======
-        self.new_param_settings = {
-            'params': torch.tensor([0.0],
-                                   requires_grad=True,
-                                   dtype=torch.float),
-            'is_state_tracker': True
-        }
-
-        # if hasattr(self.optimizer, 'defaults'):
-        self.new_param_settings.update(**self.optimizer.defaults)
-        self.local_param_groups = [v for v in self.optimizer.param_groups]
-        self.local_param_groups.append(self.new_param_settings)
->>>>>>> 83e7135d
 
     def update_params(self,
                       loss: torch.Tensor,
@@ -295,21 +281,10 @@
         Args:
             state_dict (dict): The state dictionary of :attr:`optimizer`.
         """
-<<<<<<< HEAD
         base_param_settings = state_dict.pop('base_param_settings', None)
 
         if base_param_settings is not None:
             self.base_param_settings = base_param_settings
-=======
-        if self.param_groups[-1].get('is_state_tracker', False):
-            self.param_groups.pop()
-
-            # remote the state tracker in state_dict if exists
-            # save it and add it back after loading
-        state_tracker = None
-        if state_dict['param_groups'][-1].get('is_state_tracker', False):
-            state_tracker = state_dict['param_groups'].pop()
->>>>>>> 83e7135d
 
         # load state_dict of optimizer
         self.optimizer.load_state_dict(state_dict)
@@ -336,12 +311,8 @@
              dict: the ``param_groups`` of :attr:`optimizer`.
         """
 
-<<<<<<< HEAD
         return list(
             chain(self.optimizer.param_groups, [self.base_param_settings]))
-=======
-        return self.local_param_groups
->>>>>>> 83e7135d
 
     @property
     def defaults(self) -> dict:
@@ -362,7 +333,6 @@
         Returns:
             Dict[str, List[float]]:param_groups Learning rate of the optimizer.
         """
-<<<<<<< HEAD
         res = defaultdict(list)
         if self.base_param_settings is not None:
             res['base_lr'].append(self.base_param_settings['lr'])
@@ -371,18 +341,6 @@
             res['lr'].append(group['lr'])
 
         return res
-=======
-        lr = []
-        base_lr = []
-        for group in self.param_groups:
-            if 'is_state_tracker' in group and group[
-                    'is_state_tracker'] is True:
-                base_lr.append(group['lr'])
-            else:
-                lr.append(group['lr'])
-
-        return dict(lr=lr, base_lr=base_lr)
->>>>>>> 83e7135d
 
     def get_momentum(self) -> Dict[str, List[float]]:
         """Get the momentum of the optimizer.
@@ -393,14 +351,7 @@
             Dict[str, List[float]]: Momentum of the optimizer.
         """
         momentum = []
-<<<<<<< HEAD
         for group in self.optimizer.param_groups:
-=======
-        for group in self.param_groups:
-            if 'is_state_tracker' not in group or group[
-                    'is_state_tracker'] is False:
-                continue
->>>>>>> 83e7135d
             # Get momentum of SGD.
             if 'momentum' in group.keys():
                 momentum.append(group['momentum'])
