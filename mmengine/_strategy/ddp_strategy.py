# Copyright (c) OpenMMLab. All rights reserved.
import os
from typing import Dict, List, Optional, Tuple, Union

import torch.nn as nn
from torch.nn.parallel import DistributedDataParallel

from mmengine.device import get_device
from mmengine.dist import get_dist_info, init_dist, is_distributed
from mmengine.model import convert_sync_batchnorm, is_model_wrapper
from mmengine.optim import OptimWrapper, OptimWrapperDict, _ParamScheduler
from mmengine.registry import MODEL_WRAPPERS, STRATEGIES
from .base_strategy import BaseStrategy


@STRATEGIES.register_module()
class DDPStrategy(BaseStrategy):
    """Distribution strategy for distributed data parallel training.

    Args:
        model_wrapper (dict): Dict for model wrapper. Defaults to None.
        auto_scale_lr (dict, Optional): Config to scale the learning rate
            automatically. It includes ``base_batch_size`` and ``enable``.
            ``base_batch_size`` is the batch size that the optimizer lr is
            based on. ``enable`` is the switch to turn on and off the feature.
        sync_bn (str): Type of sync batch norm. Defaults to None.
            Options are 'torch' and 'mmcv'.
        **kwargs: Other arguments for :class:`BaseStrategy`.
    """

    def __init__(
        self,
        *,
        model_wrapper: Optional[dict] = None,
        auto_scale_lr: Optional[dict] = None,
        sync_bn: Optional[str] = None,
        **kwargs,
    ):
        super().__init__(**kwargs)
        if model_wrapper is None:
<<<<<<< HEAD
            # set broadcast_buffers as False to keep compatibility with OpenMMLab repos
=======
            # set broadcast_buffers as False to keep compatibility with
            # OpenMMLab repos
>>>>>>> 835f05a8
            model_wrapper = dict(
                type='MMDistributedDataParallel', broadcast_buffers=False)
        self.model_wrapper = model_wrapper
        self.auto_scale_lr = auto_scale_lr
        self.sync_bn = sync_bn

<<<<<<< HEAD
    def setup_distributed(self,
                          launcher,
                          backend='nccl',
                          **kwargs) -> Tuple[int, int]:
        """Setup environment."""
        if not is_distributed():
            init_dist(launcher, backend, **kwargs)
            self.rank, self.world_size = get_dist_info()

    def prepare(self,
                model: Union[nn.Module, dict],
                *,
                optim_wrapper: Optional[Union[OptimWrapper, dict]] = None,
                param_scheduler: Optional[Union[_ParamScheduler, Dict,
                                                List]] = None,
                compile_target: str = 'forward',
                checkpoint: Optional[dict] = None,
                train_batch_size: Optional[int] = None,
                num_batches_per_epoch: Optional[int] = None,
                max_epochs: Optional[int] = None,
                max_iters: Optional[int] = None,
                cur_iter: Optional[int] = None,
                **kwargs):
=======
    def prepare(
        self,
        model: Union[nn.Module, dict],
        *,
        optim_wrapper: Optional[Union[OptimWrapper, dict]] = None,
        param_scheduler: Optional[Union[_ParamScheduler, Dict, List]] = None,
        compile_target: str = 'forward',
        checkpoint: Optional[dict] = None,
        train_batch_size: Optional[int] = None,
        num_batches_per_epoch: Optional[int] = None,
        max_epochs: Optional[int] = None,
        max_iters: Optional[int] = None,
        cur_iter: Optional[int] = None,
        **kwargs,
    ):
>>>>>>> 835f05a8
        """Prepare model and some components.

        Args:
            model (:obj:`torch.nn.Module` or dict): The model to be run. It
                can be a dict used for building a model.

        Kwargs:
            optim_wrapper (OptimWrapper or dict, optional):
                Computing gradient of model parameters. If specified,
                :attr:`train_dataloader` should also be specified. If automatic
                mixed precision or gradient accmulation
                training is required. The type of ``optim_wrapper`` should be
                AmpOptimizerWrapper. See :meth:`build_optim_wrapper` for
                examples. Defaults to None.
            param_scheduler (_ParamScheduler or dict or list, optional):
                Parameter scheduler for updating optimizer parameters. If
                specified, :attr:`optimizer` should also be specified.
                Defaults to None.
                See :meth:`build_param_scheduler` for examples.
            compile_target (str): The method of model to be compiled.
                Defaults to 'forward'.
            checkpoint (dict, optional): Checkpoint to load strategy state.
                Defaults to None.
            train_batch_size (int, optional): Batch size of training. It will
                be used to scale the learning rate. Defaults to None.
            num_batches_per_epoch (int, optional): Number of batches per epoch.
                Defaults to None.
            max_epochs (int, optional): Number of epochs. Defaults to None.
            max_iters (int, optional): Number of iterations. Defaults to None.
            cur_iter (int, optional): Current iteration. Defaults to None.
        """
        return_items = []

        model = self.build_model(model)
        model = self._init_model_weights(model)
        model = self.wrap_model(model)
        self.model = self.compile_model(model, target=compile_target)
        return_items.append(self.model)

        if optim_wrapper is not None:
            self.optim_wrapper = self.build_optim_wrapper(optim_wrapper)
            return_items.append(self.optim_wrapper)

        if param_scheduler is not None:
            _default_args = {}
            if num_batches_per_epoch is not None:
                _default_args['epoch_length'] = num_batches_per_epoch
            if max_epochs is not None:
                _default_args['max_epochs'] = max_epochs
            if max_iters is not None:
                _default_args['max_iters'] = max_iters

            self.param_schedulers = self.build_param_scheduler(
                param_scheduler, _default_args)
            return_items.append(self.param_schedulers)

        if checkpoint is None:
            checkpoint = self.load_or_resume()
        if checkpoint is not None:
            self.load_state_dict(checkpoint)

        if optim_wrapper is not None:
            self._scale_lr(train_batch_size)

            # Initiate inner count of `optim_wrapper`.
<<<<<<< HEAD
            if cur_iter is not None and max_iters is not None:
                self.optim_wrapper.initialize_count_status(
                    self.model, cur_iter, max_iters)

        return tuple(return_items)
=======
            self.optim_wrapper.initialize_count_status(self.model, cur_iter,
                                                       max_iters)

        return return_items[0] if len(return_items) == 1 else return_items

    def setup_distributed(
        self,
        launcher: str = 'pytorch',
        backend: str = 'nccl',
        **kwargs,
    ) -> Tuple[int, int]:
        """Setup distributed environment.
        
        Args:
            launcher (str): Way to launcher multi processes. Supported
                launchers are 'pytorch', 'mpi' and 'slurm'.
            backend (str): Communication Backends. Supported backends are
                'nccl', 'gloo' and 'mpi'. Defaults to 'nccl'.
            **kwargs: Other arguments for :func:`init_dist`.
        """
        if not is_distributed():
            init_dist(launcher, backend, **kwargs)
>>>>>>> 835f05a8

    def _scale_lr(self, train_batch_size: int) -> None:
        """Automatically scaling learning rate in training according to the
        ratio of ``base_batch_size`` in ``autoscalelr_cfg`` and real batch
        size.

        It scales the learning rate linearly according to the
        `paper <https://arxiv.org/abs/1706.02677>`_.

        Note:
            ``scale_lr`` must be called after building optimizer wrappers
            and before building parameter schedulers.
        """
        if (self.auto_scale_lr is None
                or not self.auto_scale_lr.get('enable', False)):
            return None

        assert 'base_batch_size' in self.auto_scale_lr, \
            'Lack of `base_batch_size` in `auto_scale_lr`.'

        real_bs = self.world_size * train_batch_size
        base_bs = self.auto_scale_lr['base_batch_size']
        ratio = float(real_bs) / float(base_bs)
        self.logger.info(f'LR is set based on batch size of {base_bs} '
                         f'and the current batch size is {real_bs}. '
                         f'Scaling the original LR by {ratio}.')

        def _is_built(schedulers):
            if isinstance(schedulers, dict):
                return False if 'type' in schedulers else any(
                    _is_built(s) for s in schedulers.values())
            if isinstance(schedulers, list):
                return any(_is_built(s) for s in schedulers)
            return isinstance(schedulers, _ParamScheduler)

        if _is_built(self.param_schedulers):
            raise RuntimeError('`scale_lr` should be called before building '
                               'ParamScheduler because ParamScheduler will '
                               'store initial lr from optimizer wrappers')

        assert isinstance(self.optim_wrapper, OptimWrapper), \
            '`scale_lr should be called after building OptimWrapper'
        wrappers = list(self.optim_wrapper.values()) if isinstance(
            self.optim_wrapper, OptimWrapperDict) else [self.optim_wrapper]
        for wrapper in wrappers:
            for group in wrapper.optimizer.param_groups:
                group['lr'] = group['lr'] * ratio

    def convert_model(self, model: nn.Module) -> nn.Module:
        """convert all `BatchNorm` layers in the model to
        `SyncBatchNorm` (SyncBN) or `mmcv.ops.sync_bn.SyncBatchNorm` (MMSyncBN)
        layers.
        
        Args:
            model (nn.Module): Model to be converted.

        Returns:
            nn.Module: Converted model.
        """
        if self.sync_bn is not None:
            try:
                model = convert_sync_batchnorm(model, self.sync_bn)
            except ValueError as e:
                self.logger.error('cfg.sync_bn should be "torch" or '
                                  f'"mmcv", but got {self.sync_bn}')
                raise e

        return model

    def wrap_model(self, model: nn.Module) -> DistributedDataParallel:
        """Wrap the model to :obj:``MMDistributedDataParallel`` or other custom
        distributed data-parallel module wrappers.

        Args:
            model (nn.Module): Model to be wrapped.

        Returns:
            nn.Module or DistributedDataParallel: nn.Module or subclass of
            ``DistributedDataParallel``.
        """
        if is_model_wrapper(model):
            return model

        model = model.to(get_device())

        model = self.convert_model(model)

        default_args = dict(module=model)
        default_args.setdefault('device_ids', [int(os.environ['LOCAL_RANK'])])
        model = MODEL_WRAPPERS.build(
            self.model_wrapper, default_args=default_args)
        return model<|MERGE_RESOLUTION|>--- conflicted
+++ resolved
@@ -38,43 +38,14 @@
     ):
         super().__init__(**kwargs)
         if model_wrapper is None:
-<<<<<<< HEAD
-            # set broadcast_buffers as False to keep compatibility with OpenMMLab repos
-=======
             # set broadcast_buffers as False to keep compatibility with
             # OpenMMLab repos
->>>>>>> 835f05a8
             model_wrapper = dict(
                 type='MMDistributedDataParallel', broadcast_buffers=False)
         self.model_wrapper = model_wrapper
         self.auto_scale_lr = auto_scale_lr
         self.sync_bn = sync_bn
 
-<<<<<<< HEAD
-    def setup_distributed(self,
-                          launcher,
-                          backend='nccl',
-                          **kwargs) -> Tuple[int, int]:
-        """Setup environment."""
-        if not is_distributed():
-            init_dist(launcher, backend, **kwargs)
-            self.rank, self.world_size = get_dist_info()
-
-    def prepare(self,
-                model: Union[nn.Module, dict],
-                *,
-                optim_wrapper: Optional[Union[OptimWrapper, dict]] = None,
-                param_scheduler: Optional[Union[_ParamScheduler, Dict,
-                                                List]] = None,
-                compile_target: str = 'forward',
-                checkpoint: Optional[dict] = None,
-                train_batch_size: Optional[int] = None,
-                num_batches_per_epoch: Optional[int] = None,
-                max_epochs: Optional[int] = None,
-                max_iters: Optional[int] = None,
-                cur_iter: Optional[int] = None,
-                **kwargs):
-=======
     def prepare(
         self,
         model: Union[nn.Module, dict],
@@ -90,7 +61,6 @@
         cur_iter: Optional[int] = None,
         **kwargs,
     ):
->>>>>>> 835f05a8
         """Prepare model and some components.
 
         Args:
@@ -156,15 +126,9 @@
             self._scale_lr(train_batch_size)
 
             # Initiate inner count of `optim_wrapper`.
-<<<<<<< HEAD
             if cur_iter is not None and max_iters is not None:
                 self.optim_wrapper.initialize_count_status(
                     self.model, cur_iter, max_iters)
-
-        return tuple(return_items)
-=======
-            self.optim_wrapper.initialize_count_status(self.model, cur_iter,
-                                                       max_iters)
 
         return return_items[0] if len(return_items) == 1 else return_items
 
@@ -175,7 +139,7 @@
         **kwargs,
     ) -> Tuple[int, int]:
         """Setup distributed environment.
-        
+
         Args:
             launcher (str): Way to launcher multi processes. Supported
                 launchers are 'pytorch', 'mpi' and 'slurm'.
@@ -185,7 +149,6 @@
         """
         if not is_distributed():
             init_dist(launcher, backend, **kwargs)
->>>>>>> 835f05a8
 
     def _scale_lr(self, train_batch_size: int) -> None:
         """Automatically scaling learning rate in training according to the
@@ -235,10 +198,9 @@
                 group['lr'] = group['lr'] * ratio
 
     def convert_model(self, model: nn.Module) -> nn.Module:
-        """convert all `BatchNorm` layers in the model to
-        `SyncBatchNorm` (SyncBN) or `mmcv.ops.sync_bn.SyncBatchNorm` (MMSyncBN)
-        layers.
-        
+        """convert all `BatchNorm` layers in the model to `SyncBatchNorm`
+        (SyncBN) or `mmcv.ops.sync_bn.SyncBatchNorm` (MMSyncBN) layers.
+
         Args:
             model (nn.Module): Model to be converted.
 
