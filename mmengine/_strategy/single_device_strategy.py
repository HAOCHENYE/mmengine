# Copyright (c) OpenMMLab. All rights reserved.
<<<<<<< HEAD
from .base_strategy import BaseStrategy
=======
from typing import Dict, List, Optional, Union

>>>>>>> 835f05a8
import torch.nn as nn

from mmengine.device import get_device
from mmengine.optim import OptimWrapper, _ParamScheduler
from mmengine.registry import STRATEGIES
from .base_strategy import BaseStrategy


@STRATEGIES.register_module()
class SingleDeviceStrategy(BaseStrategy):
    """Strategy for single device training."""

    def __init__(self, **kwargs):
        super().__init__(**kwargs)

    def prepare(
        self,
        model: Union[nn.Module, dict],
        *,
        optim_wrapper: Optional[Union[OptimWrapper, dict]] = None,
        param_scheduler: Optional[Union[_ParamScheduler, Dict, List]] = None,
        compile_target: str = 'forward',
        checkpoint: Optional[dict] = None,
        num_batches_per_epoch: Optional[int] = None,
        max_epochs: Optional[int] = None,
        max_iters: Optional[int] = None,
        cur_iter: Optional[int] = None,
        **kwargs,
    ):
        """Prepare model and some components.

        Args:
            model (:obj:`torch.nn.Module` or dict): The model to be run. It
                can be a dict used for build a model.

        Kwargs:
            optim_wrapper (OptimWrapper or dict, optional):
                Computing gradient of model parameters. If specified,
                :attr:`train_dataloader` should also be specified. If automatic
                mixed precision or gradient accmulation
                training is required. The type of ``optim_wrapper`` should be
                AmpOptimizerWrapper. See :meth:`build_optim_wrapper` for
                examples. Defaults to None.
            param_scheduler (_ParamScheduler or dict or list, optional):
                Parameter scheduler for updating optimizer parameters. If
                specified, :attr:`optimizer` should also be specified.
                Defaults to None.
                See :meth:`build_param_scheduler` for examples.
            compile_target (str): The method of model to be compiled.
                Defaults to 'forward'.
            checkpoint (dict, optional): Checkpoint to load strategy state.
                Defaults to None.
            num_batches_per_epoch (int, optional): Number of batches per epoch.
                Defaults to None.
            max_epochs (int, optional): Number of epochs. Defaults to None.
            max_iters (int, optional): Number of iterations. Defaults to None.
            cur_iter (int, optional): Current iteration. Defaults to None.
        """
        return_items = []
        model = self.build_model(model)
        model = self._init_model_weights(model)
        model = self.wrap_model(model)
        self.model = self.compile_model(model, target=compile_target)
        return_items.append(self.model)

        if optim_wrapper is not None:
            self.optim_wrapper = self.build_optim_wrapper(optim_wrapper)
            return_items.append(self.optim_wrapper)

        if param_scheduler is not None:
            _default_args = {}
            if num_batches_per_epoch is not None:
                _default_args['epoch_length'] = num_batches_per_epoch
            if max_epochs is not None:
                _default_args['max_epochs'] = max_epochs
            if max_iters is not None:
                _default_args['max_iters'] = max_iters

            self.param_schedulers = self.build_param_scheduler(
                param_scheduler, _default_args)
            return_items.append(self.param_schedulers)

        if checkpoint is None:
            checkpoint = self.load_or_resume()
        if checkpoint is not None:
            self.load_state_dict(checkpoint)

        if optim_wrapper is not None:
            # Initiate inner count of `optim_wrapper`.
            self.optim_wrapper.initialize_count_status(self.model, cur_iter,
                                                       max_iters)

        return return_items[0] if len(return_items) == 1 else return_items

    def wrap_model(self, model: nn.Module) -> nn.Module:
        model = self.convert_model(model)
        current_device = get_device()
        return model.to(current_device)<|MERGE_RESOLUTION|>--- conflicted
+++ resolved
@@ -1,10 +1,6 @@
 # Copyright (c) OpenMMLab. All rights reserved.
-<<<<<<< HEAD
-from .base_strategy import BaseStrategy
-=======
 from typing import Dict, List, Optional, Union
 
->>>>>>> 835f05a8
 import torch.nn as nn
 
 from mmengine.device import get_device
