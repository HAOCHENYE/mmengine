# Copyright (c) OpenMMLab. All rights reserved.
import copy
import logging
import os
import os.path as osp
import pickle
import platform
import time
import warnings
from collections import OrderedDict
from functools import partial
from typing import Callable, Dict, List, Optional, Sequence, Union

import torch
import torch.nn as nn
from torch.nn.parallel.distributed import DistributedDataParallel
from torch.optim import Optimizer
from torch.utils.data import DataLoader

import mmengine
from mmengine.config import Config, ConfigDict
from mmengine.dataset import worker_init_fn
from mmengine.device import get_device
from mmengine.dist import (broadcast, get_dist_info, get_rank, init_dist,
                           is_distributed, master_only)
from mmengine.evaluator import Evaluator
from mmengine.fileio import FileClient, join_path
from mmengine.hooks import Hook
from mmengine.logging import MessageHub, MMLogger, print_log
from mmengine.model import (MMDistributedDataParallel, convert_sync_batchnorm,
                            is_model_wrapper, revert_sync_batchnorm)
from mmengine.optim import (OptimWrapper, OptimWrapperDict, _ParamScheduler,
                            build_optim_wrapper)
<<<<<<< HEAD
from mmengine.registry import (DATA_SAMPLERS, DATASETS, EVALUATOR, HOOKS,
                               LOG_PROCESSORS, LOOPS, MODEL_WRAPPERS, MODELS,
                               OPTIM_WRAPPERS, PARAM_SCHEDULERS, RUNNERS,
                               VISUALIZERS, DefaultScope)
from mmengine.utils import apply_to, digit_version, get_git_hash, is_seq_of
=======
from mmengine.registry import (DATA_SAMPLERS, DATASETS, EVALUATOR, FUNCTIONS,
                               HOOKS, LOG_PROCESSORS, LOOPS, MODEL_WRAPPERS,
                               MODELS, OPTIM_WRAPPERS, PARAM_SCHEDULERS,
                               RUNNERS, VISUALIZERS, DefaultScope)
from mmengine.utils import digit_version, get_git_hash, is_seq_of
>>>>>>> 8beacd3b
from mmengine.utils.dl_utils import (TORCH_VERSION, collect_env,
                                     set_multi_processing)
from mmengine.visualization import Visualizer
from .base_loop import BaseLoop
from .checkpoint import (_load_checkpoint, _load_checkpoint_to_model,
                         find_latest_checkpoint, save_checkpoint)
from .log_processor import LogProcessor
from .loops import EpochBasedTrainLoop, IterBasedTrainLoop, TestLoop, ValLoop
from .priority import Priority, get_priority
from .utils import set_random_seed

ConfigType = Union[Dict, Config, ConfigDict]
ParamSchedulerType = Union[List[_ParamScheduler], Dict[str,
                                                       List[_ParamScheduler]]]
OptimWrapperType = Union[OptimWrapper, OptimWrapperDict]


@RUNNERS.register_module()
class Runner:
    """A training helper for PyTorch.

    Runner object can be built from config by ``runner = Runner.from_cfg(cfg)``
    where the ``cfg`` usually contains training, validation, and test-related
    configurations to build corresponding components. We usually use the
    same config to launch training, testing, and validation tasks. However,
    only some of these components are necessary at the same time, e.g.,
    testing a model does not need training or validation-related components.

    To avoid repeatedly modifying config, the construction of ``Runner`` adopts
    lazy initialization to only initialize components when they are going to be
    used. Therefore, the model is always initialized at the beginning, and
    training, validation, and, testing related components are only initialized
    when calling ``runner.train()``, ``runner.val()``, and ``runner.test()``,
    respectively.

    Args:
        model (:obj:`torch.nn.Module` or dict): The model to be run. It can be
            a dict used for build a model.
        work_dir (str): The working directory to save checkpoints. The logs
            will be saved in the subdirectory of `work_dir` named
            :attr:`timestamp`.
        train_dataloader (Dataloader or dict, optional): A dataloader object or
            a dict to build a dataloader. If ``None`` is given, it means
            skipping training steps. Defaults to None.
            See :meth:`build_dataloader` for more details.
        val_dataloader (Dataloader or dict, optional): A dataloader object or
            a dict to build a dataloader. If ``None`` is given, it means
            skipping validation steps. Defaults to None.
            See :meth:`build_dataloader` for more details.
        test_dataloader (Dataloader or dict, optional): A dataloader object or
            a dict to build a dataloader. If ``None`` is given, it means
            skipping test steps. Defaults to None.
            See :meth:`build_dataloader` for more details.
        train_cfg (dict, optional): A dict to build a training loop. If it does
            not provide "type" key, it should contain "by_epoch" to decide
            which type of training loop :class:`EpochBasedTrainLoop` or
            :class:`IterBasedTrainLoop` should be used. If ``train_cfg``
            specified, :attr:`train_dataloader` should also be specified.
            Defaults to None. See :meth:`build_train_loop` for more details.
        val_cfg (dict, optional): A dict to build a validation loop. If it does
            not provide "type" key, :class:`ValLoop` will be used by default.
            If ``val_cfg`` specified, :attr:`val_dataloader` should also be
            specified. If ``ValLoop`` is built with `fp16=True``,
            ``runner.val()`` will be performed under fp16 precision.
            Defaults to None. See :meth:`build_val_loop` for more details.
        test_cfg (dict, optional): A dict to build a test loop. If it does
            not provide "type" key, :class:`TestLoop` will be used by default.
            If ``test_cfg`` specified, :attr:`test_dataloader` should also be
            specified. If ``ValLoop`` is built with `fp16=True``,
            ``runner.val()`` will be performed under fp16 precision.
            Defaults to None. See :meth:`build_test_loop` for more details.
        auto_scale_lr (dict, Optional): Config to scale the learning rate
            automatically. It includes ``base_batch_size`` and ``enable``.
            ``base_batch_size`` is the batch size that the optimizer lr is
            based on. ``enable`` is the switch to turn on and off the feature.
        optim_wrapper (OptimWrapper or dict, optional):
            Computing gradient of model parameters. If specified,
            :attr:`train_dataloader` should also be specified. If automatic
            mixed precision or gradient accmulation
            training is required. The type of ``optim_wrapper`` should be
            AmpOptimizerWrapper. See :meth:`build_optim_wrapper` for
            examples. Defaults to None.
        param_scheduler (_ParamScheduler or dict or list, optional):
            Parameter scheduler for updating optimizer parameters. If
            specified, :attr:`optimizer` should also be specified.
            Defaults to None.
            See :meth:`build_param_scheduler` for examples.
        val_evaluator (Evaluator or dict or list, optional): A evaluator object
            used for computing metrics for validation. It can be a dict or a
            list of dict to build a evaluator. If specified,
            :attr:`val_dataloader` should also be specified. Defaults to None.
        test_evaluator (Evaluator or dict or list, optional): A evaluator
            object used for computing metrics for test steps. It can be a dict
            or a list of dict to build a evaluator. If specified,
            :attr:`test_dataloader` should also be specified. Defaults to None.
        default_hooks (dict[str, dict] or dict[str, Hook], optional): Hooks to
            execute default actions like updating model parameters and saving
            checkpoints. Default hooks are ``OptimizerHook``,
            ``IterTimerHook``, ``LoggerHook``, ``ParamSchedulerHook`` and
            ``CheckpointHook``. Defaults to None.
            See :meth:`register_default_hooks` for more details.
        custom_hooks (list[dict] or list[Hook], optional): Hooks to execute
            custom actions like visualizing images processed by pipeline.
            Defaults to None.
        data_preprocessor (dict, optional): The pre-process config of
            :class:`BaseDataPreprocessor`. If the ``model`` argument is a dict
            and doesn't contain the key ``data_preprocessor``, set the argument
            as the ``data_preprocessor`` of the ``model`` dict.
            Defaults to None.
        load_from (str, optional): The checkpoint file to load from.
            Defaults to None.
        resume (bool): Whether to resume training. Defaults to False. If
            ``resume`` is True and ``load_from`` is None, automatically to
            find latest checkpoint from ``work_dir``. If not found, resuming
            does nothing.
        launcher (str): Way to launcher multi-process. Supported launchers
            are 'pytorch', 'mpi', 'slurm' and 'none'. If 'none' is provided,
            non-distributed environment will be launched.
        env_cfg (dict): A dict used for setting environment. Defaults to
            dict(dist_cfg=dict(backend='nccl')).
        log_processor (dict, optional): A processor to format logs. Defaults to
            None.
        log_level (int or str): The log level of MMLogger handlers.
            Defaults to 'INFO'.
        visualizer (Visualizer or dict, optional): A Visualizer object or a
            dict build Visualizer object. Defaults to None. If not
            specified, default config will be used.
        default_scope (str): Used to reset registries location.
            Defaults to "mmengine".
        randomness (dict): Some settings to make the experiment as reproducible
            as possible like seed and deterministic.
            Defaults to ``dict(seed=None)``. If seed is None, a random number
            will be generated and it will be broadcasted to all other processes
            if in distributed environment. If ``cudnn_benchmark`` is
            ``True`` in ``env_cfg`` but ``deterministic`` is ``True`` in
            ``randomness``, the value of ``torch.backends.cudnn.benchmark``
            will be ``False`` finally.
        experiment_name (str, optional): Name of current experiment. If not
            specified, timestamp will be used as ``experiment_name``.
            Defaults to None.
        cfg (dict or Configdict or :obj:`Config`, optional): Full config.
            Defaults to None.

    Examples:
        >>> from mmengine.runner import Runner
        >>> cfg = dict(
        >>>     model=dict(type='ToyModel'),
        >>>     work_dir='path/of/work_dir',
        >>>     train_dataloader=dict(
        >>>     dataset=dict(type='ToyDataset'),
        >>>     sampler=dict(type='DefaultSampler', shuffle=True),
        >>>     batch_size=1,
        >>>     num_workers=0),
        >>>     val_dataloader=dict(
        >>>         dataset=dict(type='ToyDataset'),
        >>>         sampler=dict(type='DefaultSampler', shuffle=False),
        >>>        batch_size=1,
        >>>        num_workers=0),
        >>>     test_dataloader=dict(
        >>>         dataset=dict(type='ToyDataset'),
        >>>         sampler=dict(type='DefaultSampler', shuffle=False),
        >>>         batch_size=1,
        >>>         num_workers=0),
        >>>     auto_scale_lr=dict(base_batch_size=16, enable=False),
        >>>     optim_wrapper=dict(type='OptimizerWrapper', optimizer=dict(
        >>>         type='SGD', lr=0.01)),
        >>>     param_scheduler=dict(type='MultiStepLR', milestones=[1, 2]),
        >>>     val_evaluator=dict(type='ToyEvaluator'),
        >>>     test_evaluator=dict(type='ToyEvaluator'),
        >>>     train_cfg=dict(by_epoch=True, max_epochs=3, val_interval=1),
        >>>     val_cfg=dict(),
        >>>     test_cfg=dict(),
        >>>     custom_hooks=[],
        >>>     default_hooks=dict(
        >>>         timer=dict(type='IterTimerHook'),
        >>>         checkpoint=dict(type='CheckpointHook', interval=1),
        >>>         logger=dict(type='LoggerHook'),
        >>>         optimizer=dict(type='OptimizerHook', grad_clip=False),
        >>>         param_scheduler=dict(type='ParamSchedulerHook')),
        >>>     launcher='none',
        >>>     env_cfg=dict(dist_cfg=dict(backend='nccl')),
        >>>     log_processor=dict(window_size=20),
        >>>     visualizer=dict(type='Visualizer',
        >>>     vis_backends=[dict(type='LocalVisBackend',
        >>>                        save_dir='temp_dir')])
        >>>    )
        >>> runner = Runner.from_cfg(cfg)
        >>> runner.train()
        >>> runner.test()
    """
    cfg: Config
    _train_loop: Optional[Union[BaseLoop, Dict]]
    _val_loop: Optional[Union[BaseLoop, Dict]]
    _test_loop: Optional[Union[BaseLoop, Dict]]

    def __init__(
        self,
        model: Union[nn.Module, Dict],
        work_dir: str,
        train_dataloader: Optional[Union[DataLoader, Dict]] = None,
        val_dataloader: Optional[Union[DataLoader, Dict]] = None,
        test_dataloader: Optional[Union[DataLoader, Dict]] = None,
        train_cfg: Optional[Dict] = None,
        val_cfg: Optional[Dict] = None,
        test_cfg: Optional[Dict] = None,
        auto_scale_lr: Optional[Dict] = None,
        optim_wrapper: Optional[Union[OptimWrapper, Dict]] = None,
        param_scheduler: Optional[Union[_ParamScheduler, Dict, List]] = None,
        val_evaluator: Optional[Union[Evaluator, Dict, List]] = None,
        test_evaluator: Optional[Union[Evaluator, Dict, List]] = None,
        default_hooks: Optional[Dict[str, Union[Hook, Dict]]] = None,
        custom_hooks: Optional[List[Union[Hook, Dict]]] = None,
        data_preprocessor: Union[nn.Module, Dict, None] = None,
        load_from: Optional[str] = None,
        resume: bool = False,
        launcher: str = 'none',
        env_cfg: Dict = dict(dist_cfg=dict(backend='nccl')),
        log_processor: Optional[Dict] = None,
        log_level: str = 'INFO',
        visualizer: Optional[Union[Visualizer, Dict]] = None,
        default_scope: str = 'mmengine',
        randomness: Dict = dict(seed=None),
        experiment_name: Optional[str] = None,
        cfg: Optional[ConfigType] = None,
    ):
        self._work_dir = osp.abspath(work_dir)
        mmengine.mkdir_or_exist(self._work_dir)

        # recursively copy the `cfg` because `self.cfg` will be modified
        # everywhere.
        if cfg is not None:
            if isinstance(cfg, Config):
                self.cfg = copy.deepcopy(cfg)
            elif isinstance(cfg, dict):
                self.cfg = Config(cfg)
        else:
            self.cfg = Config(dict())

        # lazy initialization
        training_related = [train_dataloader, train_cfg, optim_wrapper]
        if not (all(item is None for item in training_related)
                or all(item is not None for item in training_related)):
            raise ValueError(
                'train_dataloader, train_cfg, and optim_wrapper should be '
                'either all None or not None, but got '
                f'train_dataloader={train_dataloader}, '
                f'train_cfg={train_cfg}, '
                f'optim_wrapper={optim_wrapper}.')
        self._train_dataloader = train_dataloader
        self._train_loop = train_cfg

        self.optim_wrapper: Optional[Union[OptimWrapper, dict]]
        self.optim_wrapper = optim_wrapper

        self.auto_scale_lr = auto_scale_lr

        # If there is no need to adjust learning rate, momentum or other
        # parameters of optimizer, param_scheduler can be None
        if param_scheduler is not None and self.optim_wrapper is None:
            raise ValueError(
                'param_scheduler should be None when optim_wrapper is None, '
                f'but got {param_scheduler}')

        # Parse `param_scheduler` to a list or a dict. If `optim_wrapper` is a
        # `dict` with single optimizer, parsed param_scheduler will be a
        # list of parameter schedulers. If `optim_wrapper` is
        # a `dict` with multiple optimizers, parsed `param_scheduler` will be
        # dict with multiple list of parameter schedulers.
        self._check_scheduler_cfg(param_scheduler)
        self.param_schedulers = param_scheduler

        val_related = [val_dataloader, val_cfg, val_evaluator]
        if not (all(item is None
                    for item in val_related) or all(item is not None
                                                    for item in val_related)):
            raise ValueError(
                'val_dataloader, val_cfg, and val_evaluator should be either '
                'all None or not None, but got '
                f'val_dataloader={val_dataloader}, val_cfg={val_cfg}, '
                f'val_evaluator={val_evaluator}')
        self._val_dataloader = val_dataloader
        self._val_loop = val_cfg
        self._val_evaluator = val_evaluator

        test_related = [test_dataloader, test_cfg, test_evaluator]
        if not (all(item is None for item in test_related)
                or all(item is not None for item in test_related)):
            raise ValueError(
                'test_dataloader, test_cfg, and test_evaluator should be '
                'either all None or not None, but got '
                f'test_dataloader={test_dataloader}, test_cfg={test_cfg}, '
                f'test_evaluator={test_evaluator}')
        self._test_dataloader = test_dataloader
        self._test_loop = test_cfg
        self._test_evaluator = test_evaluator

        self._launcher = launcher
        if self._launcher == 'none':
            self._distributed = False
        else:
            self._distributed = True

        # self._timestamp will be set in the `setup_env` method. Besides,
        # it also will initialize multi-process and (or) distributed
        # environment.
        self.setup_env(env_cfg)
        # self._deterministic and self._seed will be set in the
        # `set_randomness`` method
        self._randomness_cfg = randomness
        self.set_randomness(**randomness)

        if experiment_name is not None:
            self._experiment_name = f'{experiment_name}_{self._timestamp}'
        elif self.cfg.filename is not None:
            filename_no_ext = osp.splitext(osp.basename(self.cfg.filename))[0]
            self._experiment_name = f'{filename_no_ext}_{self._timestamp}'
        else:
            self._experiment_name = self.timestamp
        self._log_dir = osp.join(self.work_dir, self.timestamp)
        mmengine.mkdir_or_exist(self._log_dir)
        # Used to reset registries location. See :meth:`Registry.build` for
        # more details.
        self.default_scope = DefaultScope.get_instance(
            self._experiment_name, scope_name=default_scope)
        # Build log processor to format message.
        log_processor = dict() if log_processor is None else log_processor
        self.log_processor = self.build_log_processor(log_processor)
        # Since `get_instance` could return any subclass of ManagerMixin. The
        # corresponding attribute needs a type hint.
        self.logger = self.build_logger(log_level=log_level)

        # Collect and log environment information.
        self._log_env(env_cfg)

        # Build `message_hub` for communication among components.
        # `message_hub` can store log scalars (loss, learning rate) and
        # runtime information (iter and epoch). Those components that do not
        # have access to the runner can get iteration or epoch information
        # from `message_hub`. For example, models can get the latest created
        # `message_hub` by
        # `self.message_hub=MessageHub.get_current_instance()` and then get
        # current epoch by `cur_epoch = self.message_hub.get_info('epoch')`.
        # See `MessageHub` and `ManagerMixin` for more details.
        self.message_hub = self.build_message_hub()
        # visualizer used for writing log or visualizing all kinds of data
        self.visualizer = self.build_visualizer(visualizer)
        if self.cfg:
            self.visualizer.add_config(self.cfg)

        self._load_from = load_from
        self._resume = resume
        # flag to mark whether checkpoint has been loaded or resumed
        self._has_loaded = False

        # build a model
        if isinstance(model, dict) and data_preprocessor is not None:
            # Merge the data_preprocessor to model config.
            model.setdefault('data_preprocessor', data_preprocessor)
        self.model = self.build_model(model)
        # wrap model
        self.model = self.wrap_model(
            self.cfg.get('model_wrapper_cfg'), self.model)

        # get model name from the model class
        if hasattr(self.model, 'module'):
            self._model_name = self.model.module.__class__.__name__
        else:
            self._model_name = self.model.__class__.__name__

        self._hooks: List[Hook] = []
        # register hooks to `self._hooks`
        self.register_hooks(default_hooks, custom_hooks)
        # log hooks information
        self.logger.info(f'Hooks will be executed in the following '
                         f'order:\n{self.get_hooks_info()}')

        # dump `cfg` to `work_dir`
        self.dump_config()

    @classmethod
    def from_cfg(cls, cfg: ConfigType) -> 'Runner':
        """Build a runner from config.

        Args:
            cfg (ConfigType): A config used for building runner. Keys of
                ``cfg`` can see :meth:`__init__`.

        Returns:
            Runner: A runner build from ``cfg``.
        """
        cfg = copy.deepcopy(cfg)
        runner = cls(
            model=cfg['model'],
            work_dir=cfg['work_dir'],
            train_dataloader=cfg.get('train_dataloader'),
            val_dataloader=cfg.get('val_dataloader'),
            test_dataloader=cfg.get('test_dataloader'),
            train_cfg=cfg.get('train_cfg'),
            val_cfg=cfg.get('val_cfg'),
            test_cfg=cfg.get('test_cfg'),
            auto_scale_lr=cfg.get('auto_scale_lr'),
            optim_wrapper=cfg.get('optim_wrapper'),
            param_scheduler=cfg.get('param_scheduler'),
            val_evaluator=cfg.get('val_evaluator'),
            test_evaluator=cfg.get('test_evaluator'),
            default_hooks=cfg.get('default_hooks'),
            custom_hooks=cfg.get('custom_hooks'),
            data_preprocessor=cfg.get('data_preprocessor'),
            load_from=cfg.get('load_from'),
            resume=cfg.get('resume', False),
            launcher=cfg.get('launcher', 'none'),
            env_cfg=cfg.get('env_cfg'),  # type: ignore
            log_processor=cfg.get('log_processor'),
            log_level=cfg.get('log_level', 'INFO'),
            visualizer=cfg.get('visualizer'),
            default_scope=cfg.get('default_scope', 'mmengine'),
            randomness=cfg.get('randomness', dict(seed=None)),
            experiment_name=cfg.get('experiment_name'),
            cfg=cfg,
        )

        return runner

    @property
    def experiment_name(self):
        """str: Name of experiment."""
        return self._experiment_name

    @property
    def model_name(self):
        """str: Name of the model, usually the module class name."""
        return self._model_name

    @property
    def work_dir(self):
        """str: The working directory to save checkpoints and logs."""
        return self._work_dir

    @property
    def log_dir(self):
        return self._log_dir

    @property
    def max_epochs(self):
        """int: Total epochs to train model."""
        if isinstance(self.train_loop, BaseLoop):
            return self.train_loop.max_epochs
        else:
            return 0

    @property
    def max_iters(self):
        """int: Total iterations to train model."""
        if isinstance(self.train_loop, BaseLoop):
            return self.train_loop.max_iters
        else:
            return 0

    @property
    def epoch(self):
        """int: Current epoch."""
        if isinstance(self.train_loop, BaseLoop):
            return self.train_loop.epoch
        else:
            return 0

    @property
    def iter(self):
        """int: Current iteration."""
        if isinstance(self.train_loop, BaseLoop):
            return self.train_loop.iter
        else:
            return 0

    @property
    def launcher(self):
        """str: Way to launcher multi processes."""
        return self._launcher

    @property
    def distributed(self):
        """bool: Whether current environment is distributed."""
        return self._distributed

    @property
    def rank(self):
        """int: Rank of current process."""
        return self._rank

    @property
    def world_size(self):
        """int: Number of processes participating in the job."""
        return self._world_size

    @property
    def deterministic(self):
        """int: Whether cudnn to select deterministic algorithms."""
        return self._deterministic

    @property
    def seed(self):
        """int: A number to set random modules."""
        return self._seed

    @property
    def timestamp(self):
        """str: Timestamp when creating experiment."""
        return self._timestamp

    @property
    def hooks(self):
        """list[:obj:`Hook`]: A list of registered hooks."""
        return self._hooks

    @property
    def train_loop(self):
        """:obj:`BaseLoop`: A loop to run training."""
        if isinstance(self._train_loop, BaseLoop) or self._train_loop is None:
            return self._train_loop
        else:
            self._train_loop = self.build_train_loop(self._train_loop)
            return self._train_loop

    @property
    def val_loop(self):
        """:obj:`BaseLoop`: A loop to run validation."""
        if isinstance(self._val_loop, BaseLoop) or self._val_loop is None:
            return self._val_loop
        else:
            self._val_loop = self.build_val_loop(self._val_loop)
            return self._val_loop

    @property
    def test_loop(self):
        """:obj:`BaseLoop`: A loop to run testing."""
        if isinstance(self._test_loop, BaseLoop) or self._test_loop is None:
            return self._test_loop
        else:
            self._test_loop = self.build_test_loop(self._test_loop)
            return self._test_loop

    @property
    def train_dataloader(self):
        """The data loader for training."""
        return self.train_loop.dataloader

    @property
    def val_dataloader(self):
        """The data loader for validation."""
        return self.val_loop.dataloader

    @property
    def test_dataloader(self):
        """The data loader for testing."""
        return self.test_loop.dataloader

    @property
    def val_evaluator(self):
        """:obj:`Evaluator`: An evaluator for validation."""
        return self.val_loop.evaluator

    @property
    def test_evaluator(self):
        """:obj:`Evaluator`: An evaluator for testing."""
        return self.test_loop.evaluator

    @property
    def val_interval(self):
        """int: Interval to run validation during training."""
        return self.train_loop.val_interval

    @property
    def val_begin(self):
        """int: The epoch/iteration to start running validation during
        training."""
        return self.train_loop.val_begin

    def setup_env(self, env_cfg: Dict) -> None:
        """Setup environment.

        An example of ``env_cfg``::

            env_cfg = dict(
                cudnn_benchmark=True,
                mp_cfg=dict(
                    mp_start_method='fork',
                    opencv_num_threads=0
                ),
                dist_cfg=dict(backend='nccl', timeout=1800),
                resource_limit=4096
            )

        Args:
            env_cfg (dict): Config for setting environment.
        """
        if env_cfg.get('cudnn_benchmark'):
            torch.backends.cudnn.benchmark = True

        mp_cfg: dict = env_cfg.get('mp_cfg', {})
        set_multi_processing(**mp_cfg, distributed=self.distributed)

        # init distributed env first, since logger depends on the dist info.
        if self.distributed and not is_distributed():
            dist_cfg: dict = env_cfg.get('dist_cfg', {})
            init_dist(self.launcher, **dist_cfg)

        self._rank, self._world_size = get_dist_info()

        timestamp = torch.tensor(time.time(), dtype=torch.float64)
        # broadcast timestamp from 0 process to other processes
        broadcast(timestamp)
        self._timestamp = time.strftime('%Y%m%d_%H%M%S',
                                        time.localtime(timestamp.item()))

        # https://github.com/pytorch/pytorch/issues/973
        # set resource limit
        if platform.system() != 'Windows':
            import resource
            rlimit = resource.getrlimit(resource.RLIMIT_NOFILE)
            base_soft_limit = rlimit[0]
            hard_limit = rlimit[1]
            soft_limit = min(
                max(env_cfg.get('resource_limit', 4096), base_soft_limit),
                hard_limit)
            resource.setrlimit(resource.RLIMIT_NOFILE,
                               (soft_limit, hard_limit))

    def set_randomness(self,
                       seed,
                       diff_rank_seed: bool = False,
                       deterministic: bool = False) -> None:
        """Set random seed to guarantee reproducible results.

        Args:
            seed (int): A number to set random modules.
            diff_rank_seed (bool): Whether or not set different seeds according
                to global rank. Defaults to False.
            deterministic (bool): Whether to set the deterministic option for
                CUDNN backend, i.e., set `torch.backends.cudnn.deterministic`
                to True and `torch.backends.cudnn.benchmark` to False.
                Defaults to False.
                See https://pytorch.org/docs/stable/notes/randomness.html for
                more details.
        """
        self._deterministic = deterministic
        self._seed = set_random_seed(
            seed=seed,
            deterministic=deterministic,
            diff_rank_seed=diff_rank_seed)

    def build_logger(self,
                     log_level: Union[int, str] = 'INFO',
                     log_file: str = None,
                     **kwargs) -> MMLogger:
        """Build a global asscessable MMLogger.

        Args:
            log_level (int or str): The log level of MMLogger handlers.
                Defaults to 'INFO'.
            log_file (str, optional): Path of filename to save log.
                Defaults to None.
            **kwargs: Remaining parameters passed to ``MMLogger``.

        Returns:
            MMLogger: A MMLogger object build from ``logger``.
        """
        if log_file is None:
            log_file = osp.join(self._log_dir, f'{self.timestamp}.log')

        log_cfg = dict(log_level=log_level, log_file=log_file, **kwargs)
        log_cfg.setdefault('name', self._experiment_name)

        return MMLogger.get_instance(**log_cfg)  # type: ignore

    def build_message_hub(self,
                          message_hub: Optional[Dict] = None) -> MessageHub:
        """Build a global asscessable MessageHub.

        Args:
            message_hub (dict, optional): A dict to build MessageHub object.
                If not specified, default config will be used to build
                MessageHub object. Defaults to None.

        Returns:
            MessageHub: A MessageHub object build from ``message_hub``.
        """
        if message_hub is None:
            message_hub = dict(name=self._experiment_name)
        elif isinstance(message_hub, dict):
            # ensure message_hub containing name key
            message_hub.setdefault('name', self._experiment_name)
        else:
            raise TypeError(
                f'message_hub should be dict or None, but got {message_hub}')

        return MessageHub.get_instance(**message_hub)

    def build_visualizer(
            self,
            visualizer: Optional[Union[Visualizer,
                                       Dict]] = None) -> Visualizer:
        """Build a global asscessable Visualizer.

        Args:
            visualizer (Visualizer or dict, optional): A Visualizer object
                or a dict to build Visualizer object. If ``visualizer`` is a
                Visualizer object, just returns itself. If not specified,
                default config will be used to build Visualizer object.
                Defaults to None.

        Returns:
            Visualizer: A Visualizer object build from ``visualizer``.
        """
        if visualizer is None:
            visualizer = dict(
                name=self._experiment_name,
                vis_backends=[dict(type='LocalVisBackend')],
                save_dir=self._log_dir)
            return Visualizer.get_instance(**visualizer)

        if isinstance(visualizer, Visualizer):
            return visualizer

        if isinstance(visualizer, dict):
            # ensure visualizer containing name key
            visualizer.setdefault('name', self._experiment_name)
            visualizer.setdefault('save_dir', self._log_dir)
            return VISUALIZERS.build(visualizer)
        else:
            raise TypeError(
                'visualizer should be Visualizer object, a dict or None, '
                f'but got {visualizer}')

    def build_model(self, model: Union[nn.Module, Dict]) -> nn.Module:
        """Build model.

        If ``model`` is a dict, it will be used to build a nn.Module object.
        Else, if ``model`` is a nn.Module object it will be returned directly.

        An example of ``model``::

            model = dict(type='ResNet')

        Args:
            model (nn.Module or dict): A ``nn.Module`` object or a dict to
                build nn.Module object. If ``model`` is a nn.Module object,
                just returns itself.

        Note:
            The returned model must implement ``train_step``, ``test_step``
            if ``runner.train`` or ``runner.test`` will be called. If
            ``runner.val`` will be called or ``val_cfg`` is configured,
            model must implement `val_step`.

        Returns:
            nn.Module: Model build from ``model``.
        """
        if isinstance(model, nn.Module):
            return model
        elif isinstance(model, dict):
            model = MODELS.build(model)
            return model  # type: ignore
        else:
            raise TypeError('model should be a nn.Module object or dict, '
                            f'but got {model}')

    def wrap_model(
            self, model_wrapper_cfg: Optional[Dict],
            model: nn.Module) -> Union[DistributedDataParallel, nn.Module]:
        """Wrap the model to :obj:``MMDistributedDataParallel`` or other custom
        distributed data-parallel module wrappers.

        An example of ``model_wrapper_cfg``::

            model_wrapper_cfg = dict(
                broadcast_buffers=False,
                find_unused_parameters=False
            )

        Args:
            model_wrapper_cfg (dict, optional): Config to wrap model. If not
                specified, ``DistributedDataParallel`` will be used in
                distributed environment. Defaults to None.
            model (nn.Module): Model to be wrapped.

        Returns:
            nn.Module or DistributedDataParallel: nn.Module or subclass of
            ``DistributedDataParallel``.
        """
        if is_model_wrapper(model):
            if model_wrapper_cfg is not None:
                raise TypeError(
                    'model has been wrapped and "model_wrapper_cfg" should be '
                    f'None, but got {model_wrapper_cfg}')

            return model

        # Set `export CUDA_VISIBLE_DEVICES=-1` to enable CPU training.
        model = model.to(get_device())

        if not self.distributed:
            self.logger.info(
                'Distributed training is not used, all SyncBatchNorm (SyncBN) '
                'layers in the model will be automatically reverted to '
                'BatchNormXd layers if they are used.')
            model = revert_sync_batchnorm(model)
            return model  # type: ignore
        else:
            sync_bn = self.cfg.get('sync_bn', None)
            if sync_bn is not None:
                try:
                    model = convert_sync_batchnorm(model, sync_bn)
                except ValueError as e:
                    self.logger.error('cfg.sync_bn should be "torch" or '
                                      f'"mmcv", but got {sync_bn}')
                    raise e
        if model_wrapper_cfg is None:
            find_unused_parameters = self.cfg.get('find_unused_parameters',
                                                  False)
            # Sets the `find_unused_parameters` parameter in
            # torch.nn.parallel.DistributedDataParallel
            # TODO: may use a more elegant way to get local device ID.
            model = MMDistributedDataParallel(
                module=model,
                device_ids=[int(os.environ['LOCAL_RANK'])],
                broadcast_buffers=False,
                find_unused_parameters=find_unused_parameters)
        else:
            model_wrapper_type = MODEL_WRAPPERS.get(
                model_wrapper_cfg.get('type'))  # type: ignore
            default_args: dict = dict()
            if issubclass(
                    model_wrapper_type,  # type: ignore
                    DistributedDataParallel):
                default_args['device_ids'] = [int(os.environ['LOCAL_RANK'])]
            default_args['module'] = model
            model = MODEL_WRAPPERS.build(
                model_wrapper_cfg, default_args=default_args)
        return model

    def _init_model_weights(self) -> None:
        """Initialize the model weights if the model has
        :meth:`init_weights`"""
        model = self.model.module if is_model_wrapper(
            self.model) else self.model
        if hasattr(model, 'init_weights'):
            model.init_weights()
            # sync params and buffers
            for name, params in model.state_dict().items():
                broadcast(params)

    def scale_lr(self,
                 optim_wrapper: OptimWrapper,
                 auto_scale_lr: Optional[Dict] = None) -> None:
        """Automatically scaling learning rate in training according to the
        ratio of ``base_batch_size`` in ``autoscalelr_cfg`` and real batch
        size.

        It scales the learning rate linearly according to the
        `paper <https://arxiv.org/abs/1706.02677>`_.

        Note:
            ``scale_lr`` must be called after building optimizer wrappers
            and before building parameter schedulers.

        Args:
            optim_wrapper (OptimWrapper): An OptimWrapper object whose
                parameter groups' learning rate need to be scaled.
            auto_scale_lr (Dict, Optional): Config to scale the learning
                rate automatically. It includes ``base_batch_size`` and
                ``enable``. ``base_batch_size`` is the batch size that the
                optimizer lr is based on. ``enable`` is the switch to turn on
                and off the feature.
        """
        if (auto_scale_lr is None or not auto_scale_lr.get('enable', False)):
            return None

        assert 'base_batch_size' in auto_scale_lr, \
            'Lack of `base_batch_size` in `auto_scale_lr`.'
        dataloader: Union[DataLoader, Dict] = self._train_dataloader
        bs = dataloader.batch_size if isinstance(
            dataloader, DataLoader) else dataloader['batch_size']
        real_bs = self.world_size * bs
        base_bs = auto_scale_lr['base_batch_size']
        ratio = float(real_bs) / float(base_bs)
        self.logger.info(f'LR is set based on batch size of {base_bs} '
                         f'and the current batch size is {real_bs}. '
                         f'Scaling the original LR by {ratio}.')

        def _is_built(schedulers):
            if isinstance(schedulers, dict):
                return False if 'type' in schedulers else any(
                    _is_built(s) for s in schedulers.values())
            if isinstance(schedulers, list):
                return any(_is_built(s) for s in schedulers)
            return isinstance(schedulers, _ParamScheduler)

        if _is_built(self.param_schedulers):
            raise RuntimeError('`scale_lr` should be called before building '
                               'ParamScheduler because ParamScheduler will '
                               'store initial lr from optimizer wrappers')

        assert isinstance(optim_wrapper, OptimWrapper), \
            '`scale_lr should be called after building OptimWrapper'
        wrappers = list(optim_wrapper.values()) if isinstance(
            optim_wrapper, OptimWrapperDict) else [optim_wrapper]
        for wrapper in wrappers:
            for group in wrapper.optimizer.param_groups:
                group['lr'] = group['lr'] * ratio

    def build_optim_wrapper(
        self, optim_wrapper: Union[Optimizer, OptimWrapper, Dict]
    ) -> Union[OptimWrapper, OptimWrapperDict]:
        """Build optimizer wrapper.

        If ``optim_wrapper`` is a config dict for only one optimizer,
        the keys must contain ``optimizer``, and ``type`` is optional.
        It will build a :obj:`OptimWrapper` by default.

        If ``optim_wrapper`` is a config dict for multiple optimizers, i.e.,
        it has multiple keys and each key is for an optimizer wrapper. The
        constructor must be specified since
        :obj:`DefaultOptimizerConstructor` cannot handle the building of
        training with multiple optimizers.

        If ``optim_wrapper`` is a dict of pre-built optimizer wrappers, i.e.,
        each value of ``optim_wrapper`` represents an ``OptimWrapper``
        instance. ``build_optim_wrapper`` will directly build the
        :obj:`OptimWrapperDict` instance from ``optim_wrapper``.

        Args:
            optim_wrapper (OptimWrapper or dict): An OptimWrapper object or a
                dict to build OptimWrapper objects. If ``optim_wrapper`` is an
                OptimWrapper, just return an ``OptimizeWrapper`` instance.

        Note:
            For single optimizer training, if `optim_wrapper` is a config
            dict, `type` is optional(defaults to :obj:`OptimWrapper`) and it
            must contain `optimizer` to build the corresponding optimizer.

        Examples:
            >>> # build an optimizer
            >>> optim_wrapper_cfg = dict(type='OptimWrapper', optimizer=dict(
            ...     type='SGD', lr=0.01))
            >>> # optim_wrapper_cfg = dict(optimizer=dict(type='SGD', lr=0.01))
            >>> # is also valid.
            >>> optim_wrapper = runner.build_optim_wrapper(optim_wrapper_cfg)
            >>> optim_wrapper
            Type: OptimWrapper
            accumulative_counts: 1
            optimizer:
            SGD (
            Parameter Group 0
                dampening: 0
                lr: 0.01
                momentum: 0
                nesterov: False
                weight_decay: 0
            )
            >>> # build optimizer without `type`
            >>> optim_wrapper_cfg = dict(optimizer=dict(type='SGD', lr=0.01))
            >>> optim_wrapper = runner.build_optim_wrapper(optim_wrapper_cfg)
            >>> optim_wrapper
            Type: OptimWrapper
            accumulative_counts: 1
            optimizer:
            SGD (
            Parameter Group 0
                dampening: 0
                lr: 0.01
                maximize: False
                momentum: 0
                nesterov: False
                weight_decay: 0
            )
            >>> # build multiple optimizers
            >>> optim_wrapper_cfg = dict(
            ...    generator=dict(type='OptimWrapper', optimizer=dict(
            ...        type='SGD', lr=0.01)),
            ...    discriminator=dict(type='OptimWrapper', optimizer=dict(
            ...        type='Adam', lr=0.001))
            ...    # need to customize a multiple optimizer constructor
            ...    constructor='CustomMultiOptimizerConstructor',
            ...)
            >>> optim_wrapper = runner.optim_wrapper(optim_wrapper_cfg)
            >>> optim_wrapper
            name: generator
            Type: OptimWrapper
            accumulative_counts: 1
            optimizer:
            SGD (
            Parameter Group 0
                dampening: 0
                lr: 0.1
                momentum: 0
                nesterov: False
                weight_decay: 0
            )
            name: discriminator
            Type: OptimWrapper
            accumulative_counts: 1
            optimizer:
            'discriminator': Adam (
            Parameter Group 0
                dampening: 0
                lr: 0.02
                momentum: 0
                nesterov: False
                weight_decay: 0
            )

        Important:
            If you need to build multiple optimizers, you should implement a
            MultiOptimWrapperConstructor which gets parameters passed to
            corresponding optimizers and compose the ``OptimWrapperDict``.
            More details about how to customize OptimizerConstructor can be
            found at `optimizer-docs`_.

        Returns:
            OptimWrapper: Optimizer wrapper build from ``optimizer_cfg``.
        """  # noqa: E501
        if isinstance(optim_wrapper, OptimWrapper):
            return optim_wrapper
        if isinstance(optim_wrapper, (dict, ConfigDict, Config)):
            # optimizer must be defined for single optimizer training.
            optimizer = optim_wrapper.get('optimizer', None)

            # If optimizer is a built `Optimizer` instance, the optimizer
            # wrapper should be built by `OPTIM_WRAPPERS` registry.
            if isinstance(optimizer, Optimizer):
                optim_wrapper.setdefault('type', 'OptimWrapper')
                return OPTIM_WRAPPERS.build(optim_wrapper)  # type: ignore

            # If `optimizer` is not None or `constructor` is defined, it means,
            # optimizer wrapper will be built by optimizer wrapper
            # constructor. Therefore, `build_optim_wrapper` should be called.
            if optimizer is not None or 'constructor' in optim_wrapper:
                return build_optim_wrapper(self.model, optim_wrapper)
            else:
                # if `optimizer` is not defined, it should be the case of
                # training with multiple optimizers. If `constructor` is not
                # defined either, each value of `optim_wrapper` must be an
                # `OptimWrapper` instance since `DefaultOptimizerConstructor`
                # will not handle the case of training with multiple
                # optimizers. `build_optim_wrapper` will directly build the
                # `OptimWrapperDict` instance from `optim_wrapper.`
                optim_wrappers = OrderedDict()
                for name, optim in optim_wrapper.items():
                    if not isinstance(optim, OptimWrapper):
                        raise ValueError(
                            'each item mush be an optimizer object when '
                            '"type" and "constructor" are not in '
                            f'optimizer, but got {name}={optim}')
                    optim_wrappers[name] = optim
                return OptimWrapperDict(**optim_wrappers)
        else:
            raise TypeError('optimizer wrapper should be an OptimWrapper '
                            f'object or dict, but got {optim_wrapper}')

    def _build_param_scheduler(
            self, scheduler: Union[_ParamScheduler, Dict, List],
            optim_wrapper: OptimWrapper) -> List[_ParamScheduler]:
        """Build parameter schedulers for a single optimizer.

        Args:
            scheduler (_ParamScheduler or dict or list): A Param Scheduler
                object or a dict or list of dict to build parameter schedulers.
            optim_wrapper (OptimWrapper): An optimizer wrapper object is
                passed to construct ParamScheduler object.

        Returns:
            list[_ParamScheduler]: List of parameter schedulers build from
            ``scheduler``.

        Note:
            If the train loop is built, when building parameter schedulers,
            it supports setting the max epochs/iters as the default ``end``
            of schedulers, and supports converting epoch-based schedulers
            to iter-based according to the ``convert_to_iter_based`` key.
        """
        if not isinstance(scheduler, Sequence):
            schedulers = [scheduler]
        else:
            schedulers = scheduler

        param_schedulers = []
        for scheduler in schedulers:
            if isinstance(scheduler, _ParamScheduler):
                param_schedulers.append(scheduler)
            elif isinstance(scheduler, dict):
                _scheduler = copy.deepcopy(scheduler)

                # Set default end
                if isinstance(self._train_loop, BaseLoop):
                    default_end = self.max_epochs if _scheduler.get(
                        'by_epoch', True) else self.max_iters
                    _scheduler.setdefault('end', default_end)
                    self.logger.debug(
                        f'The `end` of {_scheduler["type"]} is not set. '
                        'Use the max epochs/iters of train loop as default.')

                param_schedulers.append(
                    PARAM_SCHEDULERS.build(
                        _scheduler,
                        default_args=dict(
                            optimizer=optim_wrapper,
                            epoch_length=len(self.train_dataloader))))
            else:
                raise TypeError(
                    'scheduler should be a _ParamScheduler object or dict, '
                    f'but got {scheduler}')
        return param_schedulers

    def build_param_scheduler(
            self, scheduler: Union[_ParamScheduler, Dict,
                                   List]) -> ParamSchedulerType:
        """Build parameter schedulers.

        ``build_param_scheduler`` should be called after
        ``build_optim_wrapper`` because the building logic will change
        according to the number of optimizers built by the runner.
        The cases are as below:

        - Single optimizer: When only one optimizer is built and used in the
          runner, ``build_param_scheduler`` will return a list of
          parameter schedulers.
        - Multiple optimizers: When two or more optimizers are built and used
          in runner, ``build_param_scheduler`` will return a dict containing
          the same keys with multiple optimizers and each value is a list of
          parameter schedulers. Note that, if you want different optimizers to
          use different parameter schedulers to update optimizer's
          hyper-parameters, the input parameter ``scheduler`` also needs to be
          a dict and its key are consistent with multiple optimizers.
          Otherwise, the same parameter schedulers will be used to update
          optimizer's hyper-parameters.

        Args:
            scheduler (_ParamScheduler or dict or list): A Param Scheduler
                object or a dict or list of dict to build parameter schedulers.

        Examples:
            >>> # build one scheduler
            >>> optim_cfg = dict(dict(type='SGD', lr=0.01))
            >>> runner.optim_wrapper = runner.build_optim_wrapper(
            >>>     optim_cfg)
            >>> scheduler_cfg = dict(type='MultiStepLR', milestones=[1, 2])
            >>> schedulers = runner.build_param_scheduler(scheduler_cfg)
            >>> schedulers
            [<mmengine.optim.scheduler.lr_scheduler.MultiStepLR at 0x7f70f6966290>]  # noqa: E501

            >>> # build multiple schedulers
            >>> scheduler_cfg = [
            ...    dict(type='MultiStepLR', milestones=[1, 2]),
            ...    dict(type='StepLR', step_size=1)
            ... ]
            >>> schedulers = runner.build_param_scheduler(scheduler_cfg)
            >>> schedulers
            [<mmengine.optim.scheduler.lr_scheduler.MultiStepLR at 0x7f70f60dd3d0>,  # noqa: E501
            <mmengine.optim.scheduler.lr_scheduler.StepLR at 0x7f70f6eb6150>]

        Above examples only provide the case of one optimizer and one scheduler
        or multiple schedulers. If you want to know how to set parameter
        scheduler when using multiple optimizers, you can find more examples
        `optimizer-docs`_.

        Returns:
            list[_ParamScheduler] or dict[str, list[_ParamScheduler]]: List of
            parameter schedulers or a dictionary contains list of parameter
            schedulers build from ``scheduler``.

        .. _optimizer-docs:
           https://mmengine.readthedocs.io/en/latest/tutorials/optim_wrapper.html
        """
        param_schedulers: ParamSchedulerType
        if not isinstance(self.optim_wrapper, OptimWrapperDict):
            # Since `OptimWrapperDict` inherits from `OptimWrapper`,
            # `isinstance(self.optim_wrapper, OptimWrapper)` cannot tell
            # whether `self.optim_wrapper` is an `OptimizerWrapper` or
            # `OptimWrapperDict` instance. Therefore, here we simply check
            # self.optim_wrapper is not an `OptimWrapperDict` instance and
            # then assert it is an OptimWrapper instance.
            assert isinstance(self.optim_wrapper, OptimWrapper), (
                '`build_optimizer` should be called before'
                '`build_param_scheduler` because the latter depends '
                'on the former')
            param_schedulers = self._build_param_scheduler(
                scheduler, self.optim_wrapper)  # type: ignore
            return param_schedulers
        else:
            param_schedulers = dict()
            for name, optimizer in self.optim_wrapper.items():
                if isinstance(scheduler, dict) and 'type' not in scheduler:
                    # scheduler is a dict and each item is a ParamScheduler
                    # object or a config to build ParamScheduler objects
                    param_schedulers[name] = self._build_param_scheduler(
                        scheduler[name], optimizer)
                else:
                    param_schedulers[name] = self._build_param_scheduler(
                        scheduler, optimizer)

            return param_schedulers

    def build_evaluator(self, evaluator: Union[Dict, List,
                                               Evaluator]) -> Evaluator:
        """Build evaluator.

        Examples of ``evaluator``::

            # evaluator could be a built Evaluator instance
            evaluator = Evaluator(metrics=[ToyMetric()])

            # evaluator can also be a list of dict
            evaluator = [
                dict(type='ToyMetric1'),
                dict(type='ToyEvaluator2')
            ]

            # evaluator can also be a list of built metric
            evaluator = [ToyMetric1(), ToyMetric2()]

            # evaluator can also be a dict with key metrics
            evaluator = dict(metrics=ToyMetric())
            # metric is a list
            evaluator = dict(metrics=[ToyMetric()])

        Args:
            evaluator (Evaluator or dict or list): An Evaluator object or a
                config dict or list of config dict used to build an Evaluator.

        Returns:
            Evaluator: Evaluator build from ``evaluator``.
        """
        if isinstance(evaluator, Evaluator):
            return evaluator
        elif isinstance(evaluator, dict):
            # if `metrics` in dict keys, it means to build customized evalutor
            if 'metrics' in evaluator:
                evaluator.setdefault('type', 'Evaluator')
                return EVALUATOR.build(evaluator)
            # otherwise, default evalutor will be built
            else:
                return Evaluator(evaluator)  # type: ignore
        elif isinstance(evaluator, list):
            # use the default `Evaluator`
            return Evaluator(evaluator)  # type: ignore
        else:
            raise TypeError(
                'evaluator should be one of dict, list of dict, and Evaluator'
                f', but got {evaluator}')

    @staticmethod
    def build_dataloader(dataloader: Union[DataLoader, Dict],
                         seed: Optional[int] = None,
                         diff_rank_seed: bool = False) -> DataLoader:
        """Build dataloader.

        The method builds three components:

        - Dataset
        - Sampler
        - Dataloader

        An example of ``dataloader``::

            dataloader = dict(
                dataset=dict(type='ToyDataset'),
                sampler=dict(type='DefaultSampler', shuffle=True),
                batch_size=1,
                num_workers=9
            )

        Args:
            dataloader (DataLoader or dict): A Dataloader object or a dict to
                build Dataloader object. If ``dataloader`` is a Dataloader
                object, just returns itself.
            seed (int, optional): Random seed. Defaults to None.
            diff_rank_seed (bool): Whether or not set different seeds to
                different ranks. If True, the seed passed to sampler is set
                to None, in order to synchronize the seeds used in samplers
                across different ranks.


        Returns:
            Dataloader: DataLoader build from ``dataloader_cfg``.
        """
        if isinstance(dataloader, DataLoader):
            return dataloader

        dataloader_cfg = copy.deepcopy(dataloader)

        # build dataset
        dataset_cfg = dataloader_cfg.pop('dataset')
        if isinstance(dataset_cfg, dict):
            dataset = DATASETS.build(dataset_cfg)
            if hasattr(dataset, 'full_init'):
                dataset.full_init()
        else:
            # fallback to raise error in dataloader
            # if `dataset_cfg` is not a valid type
            dataset = dataset_cfg

        # build sampler
        sampler_cfg = dataloader_cfg.pop('sampler')
        if isinstance(sampler_cfg, dict):
            sampler_seed = None if diff_rank_seed else seed
            sampler = DATA_SAMPLERS.build(
                sampler_cfg,
                default_args=dict(dataset=dataset, seed=sampler_seed))
        else:
            # fallback to raise error in dataloader
            # if `sampler_cfg` is not a valid type
            sampler = sampler_cfg

        # build batch sampler
        batch_sampler_cfg = dataloader_cfg.pop('batch_sampler', None)
        if batch_sampler_cfg is None:
            batch_sampler = None
        elif isinstance(batch_sampler_cfg, dict):
            batch_sampler = DATA_SAMPLERS.build(
                batch_sampler_cfg,
                default_args=dict(
                    sampler=sampler,
                    batch_size=dataloader_cfg.pop('batch_size')))
        else:
            # fallback to raise error in dataloader
            # if `batch_sampler_cfg` is not a valid type
            batch_sampler = batch_sampler_cfg

        # build dataloader
        init_fn: Optional[partial]

        if seed is not None:
            disable_subprocess_warning = dataloader_cfg.pop(
                'disable_subprocess_warning', False)
            assert isinstance(
                disable_subprocess_warning,
                bool), ('disable_subprocess_warning should be a bool, but got '
                        f'{type(disable_subprocess_warning)}')
            init_fn = partial(
                worker_init_fn,
                num_workers=dataloader_cfg.get('num_workers'),
                rank=get_rank(),
                seed=seed,
                disable_subprocess_warning=disable_subprocess_warning)
        else:
            init_fn = None

        # `persistent_workers` requires pytorch version >= 1.7
        if ('persistent_workers' in dataloader_cfg
                and digit_version(TORCH_VERSION) < digit_version('1.7.0')):
            print_log(
                '`persistent_workers` is only available when '
                'pytorch version >= 1.7',
                logger='current',
                level=logging.WARNING)
            dataloader_cfg.pop('persistent_workers')

        # The default behavior of `collat_fn` in dataloader is to
        # merge a list of samples to form a mini-batch of Tensor(s).
        # However, in mmengine, if `collate_fn` is not defined in
        # dataloader_cfg, `pseudo_collate` will only convert the list of
        # samples into a dict without stacking the batch tensor.
        collate_fn_cfg = dataloader_cfg.pop('collate_fn',
                                            dict(type='pseudo_collate'))
        collate_fn_type = collate_fn_cfg.pop('type')
        collate_fn = FUNCTIONS.get(collate_fn_type)
        collate_fn = partial(collate_fn, **collate_fn_cfg)  # type: ignore
        data_loader = DataLoader(
            dataset=dataset,
            sampler=sampler if batch_sampler is None else None,
            batch_sampler=batch_sampler,
            collate_fn=collate_fn,
            worker_init_fn=init_fn,
            **dataloader_cfg)
        return data_loader

    def build_train_loop(self, loop: Union[BaseLoop, Dict]) -> BaseLoop:
        """Build training loop.

        Examples of ``loop``::

            # `EpochBasedTrainLoop` will be used
            loop = dict(by_epoch=True, max_epochs=3)

            # `IterBasedTrainLoop` will be used
            loop = dict(by_epoch=False, max_epochs=3)

            # custom training loop
            loop = dict(type='CustomTrainLoop', max_epochs=3)

        Args:
            loop (BaseLoop or dict): A training loop or a dict to build
                training loop. If ``loop`` is a training loop object, just
                returns itself.

        Returns:
            :obj:`BaseLoop`: Training loop object build from ``loop``.
        """
        if isinstance(loop, BaseLoop):
            return loop
        elif not isinstance(loop, dict):
            raise TypeError(
                f'loop should be a Loop object or dict, but got {loop}')

        loop_cfg = copy.deepcopy(loop)

        if 'type' in loop_cfg and 'by_epoch' in loop_cfg:
            raise RuntimeError(
                'Only one of `type` or `by_epoch` can exist in `loop_cfg`.')

        if 'type' in loop_cfg:
            loop = LOOPS.build(
                loop_cfg,
                default_args=dict(
                    runner=self, dataloader=self._train_dataloader))
        else:
            by_epoch = loop_cfg.pop('by_epoch')
            if by_epoch:
                loop = EpochBasedTrainLoop(
                    **loop_cfg, runner=self, dataloader=self._train_dataloader)
            else:
                loop = IterBasedTrainLoop(
                    **loop_cfg, runner=self, dataloader=self._train_dataloader)
        return loop  # type: ignore

    def build_val_loop(self, loop: Union[BaseLoop, Dict]) -> BaseLoop:
        """Build validation loop.

        Examples of ``loop``:

            # `ValLoop` will be used
            loop = dict()

            # custom validation loop
            loop = dict(type='CustomValLoop')

        Args:
            loop (BaseLoop or dict): A validation loop or a dict to build
                validation loop. If ``loop`` is a validation loop object, just
                returns itself.

        Returns:
            :obj:`BaseLoop`: Validation loop object build from ``loop``.
        """
        if isinstance(loop, BaseLoop):
            return loop
        elif not isinstance(loop, dict):
            raise TypeError(
                f'train_loop should be a Loop object or dict, but got {loop}')

        loop_cfg = copy.deepcopy(loop)

        if 'type' in loop_cfg:
            loop = LOOPS.build(
                loop_cfg,
                default_args=dict(
                    runner=self,
                    dataloader=self._val_dataloader,
                    evaluator=self._val_evaluator))
        else:
            loop = ValLoop(
                **loop_cfg,
                runner=self,
                dataloader=self._val_dataloader,
                evaluator=self._val_evaluator)  # type: ignore

        return loop  # type: ignore

    def build_test_loop(self, loop: Union[BaseLoop, Dict]) -> BaseLoop:
        """Build test loop.

        Examples of ``loop``::

            # `TestLoop` will be used
            loop = dict()

            # custom test loop
            loop = dict(type='CustomTestLoop')

        Args:
            loop (BaseLoop or dict): A test loop or a dict to build test loop.
                If ``loop`` is a test loop object, just returns itself.

        Returns:
            :obj:`BaseLoop`: Test loop object build from ``loop_cfg``.
        """
        if isinstance(loop, BaseLoop):
            return loop
        elif not isinstance(loop, dict):
            raise TypeError(
                f'train_loop should be a Loop object or dict, but got {loop}')

        loop_cfg = copy.deepcopy(loop)  # type: ignore

        if 'type' in loop_cfg:
            loop = LOOPS.build(
                loop_cfg,
                default_args=dict(
                    runner=self,
                    dataloader=self._test_dataloader,
                    evaluator=self._test_evaluator))
        else:
            loop = TestLoop(
                **loop_cfg,
                runner=self,
                dataloader=self._test_dataloader,
                evaluator=self._test_evaluator)  # type: ignore

        return loop  # type: ignore

    def build_log_processor(
            self, log_processor: Union[LogProcessor, Dict]) -> LogProcessor:
        """Build test log_processor.

        Examples of ``log_processor``:

            # `LogProcessor` will be used
            log_processor = dict()

            # custom log_processor
            log_processor = dict(type='CustomLogProcessor')

        Args:
            log_processor (LogProcessor or dict): A log processor or a dict
            to build log processor. If ``log_processor`` is a log processor
            object, just returns itself.

        Returns:
            :obj:`LogProcessor`: Log processor object build from
            ``log_processor_cfg``.
        """
        if isinstance(log_processor, LogProcessor):
            return log_processor
        elif not isinstance(log_processor, dict):
            raise TypeError(
                'log processor should be a LogProcessor object or dict, but'
                f'got {log_processor}')

        log_processor_cfg = copy.deepcopy(log_processor)  # type: ignore

        if 'type' in log_processor_cfg:
            log_processor = LOG_PROCESSORS.build(log_processor_cfg)
        else:
            log_processor = LogProcessor(**log_processor_cfg)  # type: ignore

        return log_processor  # type: ignore

    def get_hooks_info(self) -> str:
        # Get hooks info in each stage
        stage_hook_map: Dict[str, list] = {stage: [] for stage in Hook.stages}
        for hook in self.hooks:
            try:
                priority = Priority(hook.priority).name  # type: ignore
            except ValueError:
                priority = hook.priority  # type: ignore
            classname = hook.__class__.__name__
            hook_info = f'({priority:<12}) {classname:<35}'
            for trigger_stage in hook.get_triggered_stages():
                stage_hook_map[trigger_stage].append(hook_info)

        stage_hook_infos = []
        for stage in Hook.stages:
            hook_infos = stage_hook_map[stage]
            if len(hook_infos) > 0:
                info = f'{stage}:\n'
                info += '\n'.join(hook_infos)
                info += '\n -------------------- '
                stage_hook_infos.append(info)
        return '\n'.join(stage_hook_infos)

    def load_or_resume(self) -> None:
        """load or resume checkpoint."""
        if self._has_loaded:
            return None

        # decide to load from checkpoint or resume from checkpoint
        resume_from = None
        if self._resume and self._load_from is None:
            # auto resume from the latest checkpoint
            resume_from = find_latest_checkpoint(self.work_dir)
            self.logger.info(
                f'Auto resumed from the latest checkpoint {resume_from}.')
        elif self._resume and self._load_from is not None:
            # resume from the specified checkpoint
            resume_from = self._load_from

        if resume_from is not None:
            self.resume(resume_from)
            self._has_loaded = True
        elif self._load_from is not None:
            self.load_checkpoint(self._load_from)
            self._has_loaded = True

    def train(self) -> nn.Module:
        """Launch training.

        Returns:
            nn.Module: The model after training.
        """
        if is_model_wrapper(self.model):
            ori_model = self.model.module
        else:
            ori_model = self.model
        assert hasattr(ori_model, 'train_step'), (
            'If you want to train your model, please make sure your model '
            'has implemented `train_step`.')

        if self._val_loop is not None:
            assert hasattr(ori_model, 'val_step'), (
                'If you want to validate your model, please make sure your '
                'model has implemented `val_step`.')

        if self._train_loop is None:
            raise RuntimeError(
                '`self._train_loop` should not be None when calling train '
                'method. Please provide `train_dataloader`, `train_cfg`, '
                '`optimizer` and `param_scheduler` arguments when '
                'initializing runner.')

        self._train_loop = self.build_train_loop(
            self._train_loop)  # type: ignore

        # `build_optimizer` should be called before `build_param_scheduler`
        #  because the latter depends on the former
        self.optim_wrapper = self.build_optim_wrapper(self.optim_wrapper)
        # Automatically scaling lr by linear scaling rule
        self.scale_lr(self.optim_wrapper, self.auto_scale_lr)

        if self.param_schedulers is not None:
            self.param_schedulers = self.build_param_scheduler(  # type: ignore
                self.param_schedulers)  # type: ignore

        if self._val_loop is not None:
            self._val_loop = self.build_val_loop(
                self._val_loop)  # type: ignore
        # TODO: add a contextmanager to avoid calling `before_run` many times
        self.call_hook('before_run')

        # initialize the model weights
        self._init_model_weights()
        # make sure checkpoint-related hooks are triggered after `before_run`
        self.load_or_resume()

        # Initiate inner count of `optim_wrapper`.
        self.optim_wrapper.initialize_count_status(
            self.model,
            self._train_loop.iter,  # type: ignore
            self._train_loop.max_iters)  # type: ignore

        model = self.train_loop.run()  # type: ignore
        self.call_hook('after_run')
        return model

    def val(self) -> dict:
        """Launch validation.

        Returns:
            dict: A dict of metrics on validation set.
        """
        if self._val_loop is None:
            raise RuntimeError(
                '`self._val_loop` should not be None when calling val method.'
                'Please provide `val_dataloader`, `val_cfg` and '
                '`val_evaluator` arguments when initializing runner.')

        self._val_loop = self.build_val_loop(self._val_loop)  # type: ignore

        self.call_hook('before_run')

        # make sure checkpoint-related hooks are triggered after `before_run`
        self.load_or_resume()

        metrics = self.val_loop.run()  # type: ignore
        self.call_hook('after_run')
        return metrics

    def test(self) -> dict:
        """Launch test.

        Returns:
            dict: A dict of metrics on testing set.
        """
        if self._test_loop is None:
            raise RuntimeError(
                '`self._test_loop` should not be None when calling test '
                'method. Please provide `test_dataloader`, `test_cfg` and '
                '`test_evaluator` arguments when initializing runner.')

        self._test_loop = self.build_test_loop(self._test_loop)  # type: ignore

        self.call_hook('before_run')

        # make sure checkpoint-related hooks are triggered after `before_run`
        self.load_or_resume()

        metrics = self.test_loop.run()  # type: ignore
        self.call_hook('after_run')
        return metrics

    def call_hook(self, fn_name: str, **kwargs) -> None:
        """Call all hooks.

        Args:
            fn_name (str): The function name in each hook to be called, such as
                "before_train_epoch".
            **kwargs: Keyword arguments passed to hook.
        """
        for hook in self._hooks:
            # support adding additional custom hook methods
            if hasattr(hook, fn_name):
                try:
                    getattr(hook, fn_name)(self, **kwargs)
                except TypeError as e:
                    raise TypeError(f'{e} in {hook}') from None

    def register_hook(
            self,
            hook: Union[Hook, Dict],
            priority: Optional[Union[str, int, Priority]] = None) -> None:
        """Register a hook into the hook list.

        The hook will be inserted into a priority queue, with the specified
        priority (See :class:`Priority` for details of priorities).
        For hooks with the same priority, they will be triggered in the same
        order as they are registered.

        Priority of hook will be decided with the following priority:

        - ``priority`` argument. If ``priority`` is given, it will be priority
          of hook.
        - If ``hook`` argument is a dict and ``priority`` in it, the priority
          will be the value of ``hook['priority']``.
        - If ``hook`` argument is a dict but ``priority`` not in it or ``hook``
          is an instance of ``hook``, the priority will be ``hook.priority``.

        Args:
            hook (:obj:`Hook` or dict): The hook to be registered.
            priority (int or str or :obj:`Priority`, optional): Hook priority.
                Lower value means higher priority.
        """
        if not isinstance(hook, (Hook, dict)):
            raise TypeError(
                f'hook should be an instance of Hook or dict, but got {hook}')

        _priority = None
        if isinstance(hook, dict):
            if 'priority' in hook:
                _priority = hook.pop('priority')

            hook_obj = HOOKS.build(hook)
        else:
            hook_obj = hook

        if priority is not None:
            hook_obj.priority = priority
        elif _priority is not None:
            hook_obj.priority = _priority

        inserted = False
        for i in range(len(self._hooks) - 1, -1, -1):
            if get_priority(hook_obj.priority) >= get_priority(
                    self._hooks[i].priority):
                self._hooks.insert(i + 1, hook_obj)
                inserted = True
                break
        if not inserted:
            self._hooks.insert(0, hook_obj)

    def register_default_hooks(
            self,
            hooks: Optional[Dict[str, Union[Hook, Dict]]] = None) -> None:
        """Register default hooks into hook list.

        ``hooks`` will be registered into runner to execute some default
        actions like updating model parameters or saving checkpoints.

        Default hooks and their priorities:

        +----------------------+-------------------------+
        | Hooks                | Priority                |
        +======================+=========================+
        | RuntimeInfoHook      | VERY_HIGH (10)          |
        +----------------------+-------------------------+
        | IterTimerHook        | NORMAL (50)             |
        +----------------------+-------------------------+
        | DistSamplerSeedHook  | NORMAL (50)             |
        +----------------------+-------------------------+
        | LoggerHook           | BELOW_NORMAL (60)       |
        +----------------------+-------------------------+
        | ParamSchedulerHook   | LOW (70)                |
        +----------------------+-------------------------+
        | CheckpointHook       | VERY_LOW (90)           |
        +----------------------+-------------------------+

        If ``hooks`` is None, above hooks will be registered by
        default::

            default_hooks = dict(
                runtime_info=dict(type='RuntimeInfoHook'),
                timer=dict(type='IterTimerHook'),
                sampler_seed=dict(type='DistSamplerSeedHook'),
                logger=dict(type='LoggerHook'),
                param_scheduler=dict(type='ParamSchedulerHook'),
                checkpoint=dict(type='CheckpointHook', interval=1),
            )

        If not None, ``hooks`` will be merged into ``default_hooks``.
        If there are None value in default_hooks, the corresponding item will
        be popped from ``default_hooks``::

            hooks = dict(timer=None)

        The final registered default hooks will be :obj:`RuntimeInfoHook`,
        :obj:`DistSamplerSeedHook`, :obj:`LoggerHook`,
        :obj:`ParamSchedulerHook` and :obj:`CheckpointHook`.

        Args:
            hooks (dict[str, Hook or dict], optional): Default hooks or configs
                to be registered.
        """
        default_hooks: dict = dict(
            runtime_info=dict(type='RuntimeInfoHook'),
            timer=dict(type='IterTimerHook'),
            sampler_seed=dict(type='DistSamplerSeedHook'),
            logger=dict(type='LoggerHook'),
            param_scheduler=dict(type='ParamSchedulerHook'),
            checkpoint=dict(type='CheckpointHook', interval=1),
        )
        if hooks is not None:
            for name, hook in hooks.items():
                if name in default_hooks and hook is None:
                    # remove hook from _default_hooks
                    default_hooks.pop(name)
                else:
                    assert hook is not None
                    default_hooks[name] = hook

        for hook in default_hooks.values():
            self.register_hook(hook)

    def register_custom_hooks(self, hooks: List[Union[Hook, Dict]]) -> None:
        """Register custom hooks into hook list.

        Args:
            hooks (list[Hook | dict]): List of hooks or configs to be
                registered.
        """
        for hook in hooks:
            self.register_hook(hook)

    def register_hooks(
            self,
            default_hooks: Optional[Dict[str, Union[Hook, Dict]]] = None,
            custom_hooks: Optional[List[Union[Hook, Dict]]] = None) -> None:
        """Register default hooks and custom hooks into hook list.

        Args:
            default_hooks (dict[str, dict] or dict[str, Hook], optional): Hooks
                to execute default actions like updating model parameters and
                saving checkpoints.  Defaults to None.
            custom_hooks (list[dict] or list[Hook], optional): Hooks to execute
                custom actions like visualizing images processed by pipeline.
                Defaults to None.
        """
        self.register_default_hooks(default_hooks)

        if custom_hooks is not None:
            self.register_custom_hooks(custom_hooks)

    def resume(self,
               filename: str,
               resume_optimizer: bool = True,
               resume_param_scheduler: bool = True,
               map_location: Union[str, Callable] = 'default') -> None:
        """Resume model from checkpoint.

        Args:
            filename (str): Accept local filepath, URL, ``torchvision://xxx``,
                ``open-mmlab://xxx``.
            resume_optimizer (bool): Whether to resume optimizer state.
                Defaults to True.
            resume_param_scheduler (bool): Whether to resume param scheduler
                state. Defaults to True.
            map_location (str or callable):A string or a callable function to
                specifying how to remap storage locations.
                Defaults to 'default'.
        """
        if map_location == 'default':
            device = get_device()
            checkpoint = self.load_checkpoint(filename, map_location=device)
        else:
            checkpoint = self.load_checkpoint(
                filename, map_location=map_location)

        self.train_loop._epoch = checkpoint['meta']['epoch']
        self.train_loop._iter = checkpoint['meta']['iter']

        # check whether the number of GPU used for current experiment
        # is consistent with resuming from checkpoint
        if 'config' in checkpoint['meta']:
            config = mmengine.Config.fromstring(
                checkpoint['meta']['config'], file_format='.py')
            previous_gpu_ids = config.get('gpu_ids', None)
            if (previous_gpu_ids is not None and len(previous_gpu_ids) > 0
                    and len(previous_gpu_ids) != self._world_size):
                # TODO, should we modify the iteration?
                self.logger.info(
                    'Number of GPU used for current experiment is not '
                    'consistent with resuming from checkpoint')
                if (self.auto_scale_lr is None
                        or not self.auto_scale_lr.get('enable', False)):
                    raise RuntimeError(
                        'Cannot automatically rescale lr in resuming. Please '
                        'make sure the number of GPU is consistent with the '
                        'previous training state resuming from the checkpoint '
                        'or set `enable` in `auto_scale_lr to False.')

        # resume random seed
        resumed_seed = checkpoint['meta'].get('seed', None)
        current_seed = self._randomness_cfg.get('seed')
        if resumed_seed is not None and resumed_seed != current_seed:
            if current_seed is not None:
                print_log(
                    f'The value of random seed in the '
                    f'checkpoint "{resumed_seed}" is '
                    f'different from the value in '
                    f'`randomness` config "{current_seed}"',
                    logger='current',
                    level=logging.WARNING)
            self._randomness_cfg.update(seed=resumed_seed)
            self.set_randomness(**self._randomness_cfg)

        resumed_dataset_meta = checkpoint['meta'].get('dataset_meta', None)
        dataset_meta = getattr(self.train_dataloader.dataset, 'metainfo', None)

        # `resumed_dataset_meta` and `dataset_meta` could be object like
        # np.ndarray, which cannot be directly judged as equal or not,
        # therefore we just compared their dumped results.
        if pickle.dumps(resumed_dataset_meta) != pickle.dumps(dataset_meta):
            print_log(
                'The dataset metainfo from the resumed checkpoint is '
                'different from the current training dataset, please '
                'check the correctness of the checkpoint or the training '
                'dataset.',
                logger='current',
                level=logging.WARNING)

        self.message_hub.load_state_dict(checkpoint['message_hub'])

        # resume optimizer
        if 'optimizer' in checkpoint and resume_optimizer:
            self.optim_wrapper = self.build_optim_wrapper(self.optim_wrapper)
            self.optim_wrapper.load_state_dict(  # type: ignore
                checkpoint['optimizer'])

        # resume param scheduler
        if resume_param_scheduler and self.param_schedulers is None:
            print_log(
                '`resume_param_scheduler` is True but `self.param_schedulers` '
                'is None, so skip resuming parameter schedulers',
                logger='current',
                level=logging.WARNING)
            resume_param_scheduler = False
        if 'param_schedulers' in checkpoint and resume_param_scheduler:
            self.param_schedulers = self.build_param_scheduler(  # type: ignore
                self.param_schedulers)  # type: ignore
            if isinstance(self.param_schedulers, dict):
                for name, schedulers in self.param_schedulers.items():
                    for scheduler, ckpt_scheduler in zip(
                            schedulers, checkpoint['param_schedulers'][name]):
                        scheduler.load_state_dict(ckpt_scheduler)
            else:
                for scheduler, ckpt_scheduler in zip(
                        self.param_schedulers,  # type: ignore
                        checkpoint['param_schedulers']):
                    scheduler.load_state_dict(ckpt_scheduler)

        self._has_loaded = True

        self.logger.info(f'resumed epoch: {self.epoch}, iter: {self.iter}')

    def load_checkpoint(self,
                        filename: str,
                        map_location: Union[str, Callable] = 'cpu',
                        strict: bool = False,
                        revise_keys: list = [(r'^module.', '')]):
        """Load checkpoint from given ``filename``.

        Args:
            filename (str): Accept local filepath, URL, ``torchvision://xxx``,
                ``open-mmlab://xxx``.
            map_location (str or callable): A string or a callable function to
                specifying how to remap storage locations.
                Defaults to 'cpu'.
            strict (bool): strict (bool): Whether to allow different params for
                the model and checkpoint.
            revise_keys (list): A list of customized keywords to modify the
                state_dict in checkpoint. Each item is a (pattern, replacement)
                pair of the regular expression operations. Defaults to strip
                the prefix 'module.' by [(r'^module\\.', '')].
        """
        checkpoint = _load_checkpoint(filename, map_location=map_location)

        # Add comments to describe the usage of `after_load_ckpt`
        self.call_hook('after_load_checkpoint', checkpoint=checkpoint)

        if is_model_wrapper(self.model):
            model = self.model.module
        else:
            model = self.model

        checkpoint = _load_checkpoint_to_model(
            model, checkpoint, strict, revise_keys=revise_keys)

        self._has_loaded = True

        self.logger.info(f'Load checkpoint from {filename}')

        return checkpoint

    @master_only
    def save_checkpoint(
        self,
        out_dir: str,
        filename: str,
        file_client_args: Optional[dict] = None,
        save_optimizer: bool = True,
        save_param_scheduler: bool = True,
        meta: dict = None,
        by_epoch: bool = True,
        backend_args: Optional[dict] = None,
    ):
        """Save checkpoints.

        ``CheckpointHook`` invokes this method to save checkpoints
        periodically.

        Args:
            out_dir (str): The directory that checkpoints are saved.
            filename (str): The checkpoint filename.
            file_client_args (dict, optional): Arguments to instantiate a
                FileClient. See :class:`mmengine.fileio.FileClient` for
                details. Defaults to None. It will be deprecated in future.
                Please use `backend_args` instead.
            save_optimizer (bool): Whether to save the optimizer to
                the checkpoint. Defaults to True.
            save_param_scheduler (bool): Whether to save the param_scheduler
                to the checkpoint. Defaults to True.
            meta (dict, optional): The meta information to be saved in the
                checkpoint. Defaults to None.
            by_epoch (bool): Whether the scheduled momentum is updated by
                epochs. Defaults to True.
            backend_args (dict, optional): Arguments to instantiate the
                prefix of uri corresponding backend. Defaults to None.
                New in v0.2.0.
        """
        if meta is None:
            meta = {}
        elif not isinstance(meta, dict):
            raise TypeError(
                f'meta should be a dict or None, but got {type(meta)}')

        if by_epoch:
            # self.epoch increments 1 after
            # `self.call_hook('after_train_epoch)` but `save_checkpoint` is
            # called by `after_train_epoch`` method of `CheckpointHook` so
            # `epoch` should be `self.epoch + 1`
            meta.update(epoch=self.epoch + 1, iter=self.iter)
        else:
            meta.update(epoch=self.epoch, iter=self.iter + 1)

        if file_client_args is not None:
            warnings.warn(
                '"file_client_args" will be deprecated in future. '
                'Please use "backend_args" instead', DeprecationWarning)
            if backend_args is not None:
                raise ValueError(
                    '"file_client_args" and "backend_args" cannot be set at '
                    'the same time.')

            file_client = FileClient.infer_client(file_client_args, out_dir)
            filepath = file_client.join_path(out_dir, filename)
        else:
            filepath = join_path(  # type: ignore
                out_dir, filename, backend_args=backend_args)

        meta.update(
            cfg=self.cfg.pretty_text,
            seed=self.seed,
            experiment_name=self.experiment_name,
            time=time.strftime('%Y%m%d_%H%M%S', time.localtime()),
            mmengine_version=mmengine.__version__ + get_git_hash())

        if hasattr(self.train_dataloader.dataset, 'metainfo'):
            meta.update(dataset_meta=self.train_dataloader.dataset.metainfo)

        if is_model_wrapper(self.model):
            model = self.model.module
        else:
            model = self.model

        checkpoint = {
            'meta':
            meta,
            'state_dict':
            apply_to(model.state_dict(), lambda x: hasattr(x, 'cpu'),
                     lambda x: x.cpu()),
            'message_hub':
            apply_to(self.message_hub.state_dict(),
                     lambda x: hasattr(x, 'cpu'), lambda x: x.cpu()),
        }
        # save optimizer state dict to checkpoint
        if save_optimizer:
            if isinstance(self.optim_wrapper, OptimWrapper):
                checkpoint['optimizer'] = apply_to(
                    self.optim_wrapper.state_dict(),
                    lambda x: hasattr(x, 'cpu'), lambda x: x.cpu())
            else:
                raise TypeError(
                    'self.optim_wrapper should be an `OptimWrapper` '
                    'or `OptimWrapperDict` instance, but got '
                    f'{self.optim_wrapper}')

        # save param scheduler state dict
        if save_param_scheduler and self.param_schedulers is None:
            print_log(
                '`save_param_scheduler` is True but `self.param_schedulers` '
                'is None, so skip saving parameter schedulers',
                logger='current',
                level=logging.WARNING)
            save_param_scheduler = False
        if save_param_scheduler:
            if isinstance(self.param_schedulers, dict):
                checkpoint['param_schedulers'] = dict()
                for name, schedulers in self.param_schedulers.items():
                    checkpoint['param_schedulers'][name] = []
                    for scheduler in schedulers:
                        state_dict = scheduler.state_dict()
                        checkpoint['param_schedulers'][name].append(state_dict)
            else:
                checkpoint['param_schedulers'] = []
                for scheduler in self.param_schedulers:  # type: ignore
                    state_dict = scheduler.state_dict()  # type: ignore
                    checkpoint['param_schedulers'].append(state_dict)

        self.call_hook('before_save_checkpoint', checkpoint=checkpoint)
        save_checkpoint(checkpoint, filepath)

    @master_only
    def dump_config(self) -> None:
        """Dump config to `work_dir`."""
        if self.cfg.filename is not None:
            filename = osp.basename(self.cfg.filename)
        else:
            filename = f'{self.timestamp}.py'
        self.cfg.dump(osp.join(self.work_dir, filename))

    def _check_scheduler_cfg(
            self, param_scheduler: Optional[Union[dict, list,
                                                  _ParamScheduler]]) -> None:
        """Parse `param_scheduler` to a list of parameter schedulers, or a
        `dict` of which each value is a list of parameter schedulers.

        If only one optimizer is used, the parsed config should be a
        list of parameter scheduler configs or instances. If multiple
        optimizers are used, the parsed config should be `dict`.
        Its key should be consistent with the optimizer `dict` and its value
        should be a list of parameter scheduler configs or instances. See
        :meth:`build_param_scheduler` for more details.

        Examples:
            >>> # valid scheduler:
            >>> # empty scheduler
            >>> scheduler = None
            >>> # Single scheduler
            >>> scheduler = dict(type='MultiStepLR', milestones=[1, 2])
            >>> # Single list schedulers
            >>> scheduler = [dict(type='MultiStepLR', milestones=[1, 2]),
            >>>              dict(type='MultiStepLR', milestones=[2, 3])]
            >>> # `dict` of schedulers
            >>> scheduler = dict(linear1=dict(type='MultiStepLR', milestones=[1, 2]),
            >>>                  linear2=dict(type='MultiStepLR', milestones=[1, 2]))
            >>> # `dict` of `list` of schedulers
            >>> scheduler = dict(linear1=[dict(type='MultiStepLR', milestones=[1, 2])],
            >>>                  linear2=[dict(type='MultiStepLR', milestones=[1, 2])])
            >>> # Single built scheduler
            >>> from mmengine.optim import MultiStepLR
            >>> scheduler = MultiStepLR(milestones=[1, 2], optimizer=optimizer)
            >>> # Single built list schedulers
            >>> scheduler = [MultiStepLR(milestones=[1, 2], optimizer=optimizer)]
            >>> # dict of built scheduler
            >>> scheduler = dict(linear1=MultiStepLR(milestones=[1, 2], optimizer=optimizer),
            >>>                  linear2=MultiStepLR(milestones=[1, 2], optimizer=optimizer))
            >>> # dict of built list schedulers
            >>> scheduler = dict(linear1=[MultiStepLR(milestones=[1, 2], optimizer=optimizer)],
            >>>                  linear2=[MultiStepLR(milestones=[1, 2], optimizer=optimizer)])

        Args:
            param_scheduler (dict or list): The original parameter scheduler.
        """  # noqa: E501
        param_schedulers: Union[dict, list, _ParamScheduler]
        if param_scheduler is None:
            return
        if isinstance(param_scheduler, _ParamScheduler):
            return
        if is_seq_of(param_scheduler, _ParamScheduler):
            return

        if is_seq_of(param_scheduler, dict):
            for _param_scheduler in param_scheduler:
                assert 'type' in _param_scheduler, (
                    'Each parameter scheduler should contain the key type, '
                    f'but got {_param_scheduler}')
        elif isinstance(param_scheduler, dict):
            if 'type' not in param_scheduler:
                for key, _param_scheduler in param_scheduler.items():
                    assert isinstance(
                        _param_scheduler,
                        (dict, tuple, list, _ParamScheduler)), (
                            'Each value of `param_scheduler` should be a '
                            f'dict or a list, but got {_param_scheduler} with '
                            f'type {type(_ParamScheduler)}')

        else:
            raise TypeError(
                '`param_scheduler` should be a `_ParamScheduler`, `dict`, '
                f'list or a tuple, but got {type(param_scheduler)}. If '
                '`param_scheduler` is a list of dict, it means a list of '
                'scheduler configs for single optimizer. If it is a dict and '
                'contains key `type`, it means a scheduler config for a '
                'single optimizer. If it does not contain key `type`, it '
                'means multiple lists of schedulers for multiple optimizers.')

    def _log_env(self, env_cfg: dict) -> None:
        """Logging environment information of the current task.

        Args:
            env_cfg (dict): The environment config of the runner.
        """
        # Collect and log environment information.
        env = collect_env()
        runtime_env = OrderedDict()
        runtime_env.update(env_cfg)
        runtime_env.update(self._randomness_cfg)
        runtime_env['Distributed launcher'] = self._launcher
        runtime_env['Distributed training'] = self._distributed
        runtime_env['GPU number'] = self._world_size

        env_info = '\n    ' + '\n    '.join(f'{k}: {v}'
                                            for k, v in env.items())
        runtime_env_info = '\n    ' + '\n    '.join(
            f'{k}: {v}' for k, v in runtime_env.items())
        dash_line = '-' * 60
        self.logger.info('\n' + dash_line + '\nSystem environment:' +
                         env_info + '\n'
                         '\nRuntime environment:' + runtime_env_info + '\n' +
                         dash_line + '\n')
        self.logger.info(f'Config:\n{self.cfg.pretty_text}')<|MERGE_RESOLUTION|>--- conflicted
+++ resolved
@@ -31,19 +31,11 @@
                             is_model_wrapper, revert_sync_batchnorm)
 from mmengine.optim import (OptimWrapper, OptimWrapperDict, _ParamScheduler,
                             build_optim_wrapper)
-<<<<<<< HEAD
-from mmengine.registry import (DATA_SAMPLERS, DATASETS, EVALUATOR, HOOKS,
-                               LOG_PROCESSORS, LOOPS, MODEL_WRAPPERS, MODELS,
-                               OPTIM_WRAPPERS, PARAM_SCHEDULERS, RUNNERS,
-                               VISUALIZERS, DefaultScope)
-from mmengine.utils import apply_to, digit_version, get_git_hash, is_seq_of
-=======
 from mmengine.registry import (DATA_SAMPLERS, DATASETS, EVALUATOR, FUNCTIONS,
                                HOOKS, LOG_PROCESSORS, LOOPS, MODEL_WRAPPERS,
                                MODELS, OPTIM_WRAPPERS, PARAM_SCHEDULERS,
                                RUNNERS, VISUALIZERS, DefaultScope)
-from mmengine.utils import digit_version, get_git_hash, is_seq_of
->>>>>>> 8beacd3b
+from mmengine.utils import apply_to, digit_version, get_git_hash, is_seq_of
 from mmengine.utils.dl_utils import (TORCH_VERSION, collect_env,
                                      set_multi_processing)
 from mmengine.visualization import Visualizer
