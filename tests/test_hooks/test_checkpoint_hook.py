--- conflicted
+++ resolved
@@ -1,6 +1,8 @@
 # Copyright (c) OpenMMLab. All rights reserved.
 import copy
+import os
 import os.path as osp
+import re
 
 import torch
 from parameterized import parameterized
@@ -383,7 +385,6 @@
         setattr(cfg.train_cfg, f'max_{training_type}s', 11)
         checkpoint_cfg = dict(
             type='CheckpointHook',
-<<<<<<< HEAD
             interval=save_iterval,
             by_epoch=training_type == 'epoch')
         cfg.default_hooks = dict(checkpoint=checkpoint_cfg)
@@ -465,34 +466,14 @@
         cfg.val_evaluator = dict(type='TriangleMetric', length=11)
         cfg.train_cfg.val_interval = 1
         runner = self.build_runner(cfg)
-=======
-            interval=save_interval,
-            filename_tmpl=tmpl,
-            by_epoch=True,
-            save_best='test/acc',
-            rule='less',
-            published_keys=['meta', 'state_dict'])
-        runner = Runner(
-            model=ToyModel(),
-            work_dir=work_dir,
-            train_dataloader=dict(
-                dataset=DummyDataset(),
-                sampler=dict(type='DefaultSampler', shuffle=True),
-                batch_size=3,
-                num_workers=0),
-            val_dataloader=dict(
-                dataset=DummyDataset(),
-                sampler=dict(type='DefaultSampler', shuffle=False),
-                batch_size=3,
-                num_workers=0),
-            val_evaluator=dict(type=TriangleMetric, length=max_epoch),
-            optim_wrapper=OptimWrapper(
-                torch.optim.Adam(ToyModel().parameters())),
-            train_cfg=dict(
-                by_epoch=True, max_epochs=max_epoch, val_interval=1),
-            val_cfg=dict(),
-            default_hooks=dict(checkpoint=checkpoint_cfg))
->>>>>>> fd84c210
         runner.train()
         self.assertTrue(
-            osp.isfile(osp.join(cfg.work_dir, 'best_test_acc_test_5.pth')))+            osp.isfile(osp.join(cfg.work_dir, 'best_test_acc_test_5.pth')))
+
+        # test save published keys
+        cfg.default_hooks.checkpoint.published_keys = ['meta', 'state_dict']
+        runner = self.build_runner(cfg)
+        runner.train()
+        ckpt_files = os.listdir(runner.work_dir)
+        self.assertTrue(
+            any(re.findall(r'-[\d\w]{8}\.pth', file) for file in ckpt_files))